/*
 * Copyright (c) 2010 Brandon Mintern
 * Copyright (c) 2007 Bobby Bingham
 *
 * This file is part of FFmpeg.
 *
 * FFmpeg is free software; you can redistribute it and/or
 * modify it under the terms of the GNU Lesser General Public
 * License as published by the Free Software Foundation; either
 * version 2.1 of the License, or (at your option) any later version.
 *
 * FFmpeg is distributed in the hope that it will be useful,
 * but WITHOUT ANY WARRANTY; without even the implied warranty of
 * MERCHANTABILITY or FITNESS FOR A PARTICULAR PURPOSE.  See the GNU
 * Lesser General Public License for more details.
 *
 * You should have received a copy of the GNU Lesser General Public
 * License along with FFmpeg; if not, write to the Free Software
 * Foundation, Inc., 51 Franklin Street, Fifth Floor, Boston, MA 02110-1301 USA
 */

/**
 * @file
 * video fade filter
 * based heavily on vf_negate.c by Bobby Bingham
 */

#include "libavutil/avstring.h"
#include "libavutil/eval.h"
#include "libavutil/opt.h"
#include "libavutil/pixdesc.h"
#include "avfilter.h"
#include "drawutils.h"
#include "internal.h"
#include "formats.h"
#include "internal.h"
#include "video.h"

#define R 0
#define G 1
#define B 2
#define A 3

#define Y 0
#define U 1
#define V 2

typedef struct {
    const AVClass *class;
    int factor, fade_per_frame;
    unsigned int frame_index, start_frame, stop_frame, nb_frames;
    int hsub, vsub, bpp;
    unsigned int black_level, black_level_scaled;
    uint8_t is_packed_rgb;
    uint8_t rgba_map[4];
    int alpha;

    char *type;
} FadeContext;

#define OFFSET(x) offsetof(FadeContext, x)

static const AVOption fade_options[] = {
    { "type",        "set the fade direction",                     OFFSET(type),        AV_OPT_TYPE_STRING, {.str = "in" }, CHAR_MIN, CHAR_MAX },
    { "t",           "set the fade direction",                     OFFSET(type),        AV_OPT_TYPE_STRING, {.str = "in" }, CHAR_MIN, CHAR_MAX },
    { "start_frame", "set expression of frame to start fading",    OFFSET(start_frame), AV_OPT_TYPE_INT, {.dbl = 0    }, 0, INT_MAX },
    { "s",           "set expression of frame to start fading",    OFFSET(start_frame), AV_OPT_TYPE_INT, {.dbl = 0    }, 0, INT_MAX },
    { "nb_frames",   "set expression for fade duration in frames", OFFSET(nb_frames),   AV_OPT_TYPE_INT, {.dbl = 25   }, 0, INT_MAX },
    { "n",           "set expression for fade duration in frames", OFFSET(nb_frames),   AV_OPT_TYPE_INT, {.dbl = 25   }, 0, INT_MAX },
    { "alpha",       "fade alpha if it is available on the input", OFFSET(alpha),       AV_OPT_TYPE_INT, {.dbl = 0    }, 0,       1 },
    {NULL},
};

AVFILTER_DEFINE_CLASS(fade);

static av_cold int init(AVFilterContext *ctx, const char *args)
{
    FadeContext *fade = ctx->priv;
    int ret = 0;
    char *args1, *expr, *bufptr = NULL;

    fade->class = &fade_class;
    av_opt_set_defaults(fade);

    if (!(args1 = av_strdup(args))) {
        ret = AVERROR(ENOMEM);
        goto end;
    }

    if (expr = av_strtok(args1, ":", &bufptr)) {
        av_free(fade->type);
        if (!(fade->type = av_strdup(expr))) {
            ret = AVERROR(ENOMEM);
            goto end;
        }
    }
    if (expr = av_strtok(NULL, ":", &bufptr)) {
        if ((ret = av_opt_set(fade, "start_frame", expr, 0)) < 0) {
            av_log(ctx, AV_LOG_ERROR,
                   "Invalid value '%s' for start_frame option\n", expr);
            return ret;
        }
    }
    if (expr = av_strtok(NULL, ":", &bufptr)) {
        if ((ret = av_opt_set(fade, "nb_frames", expr, 0)) < 0) {
            av_log(ctx, AV_LOG_ERROR,
                   "Invalid value '%s' for nb_frames option\n", expr);
            return ret;
        }
    }

    if (bufptr && (ret = av_set_options_string(fade, bufptr, "=", ":")) < 0)
        goto end;

    fade->fade_per_frame = (1 << 16) / fade->nb_frames;
    if (!strcmp(fade->type, "in"))
        fade->factor = 0;
    else if (!strcmp(fade->type, "out")) {
        fade->fade_per_frame = -fade->fade_per_frame;
        fade->factor = (1 << 16);
    } else {
        av_log(ctx, AV_LOG_ERROR,
               "Type argument must be 'in' or 'out' but '%s' was specified\n", fade->type);
        ret = AVERROR(EINVAL);
        goto end;
    }
    fade->stop_frame = fade->start_frame + fade->nb_frames;

<<<<<<< HEAD
    av_log(ctx, AV_LOG_INFO,
           "type:%s start_frame:%d nb_frames:%d alpha:%d\n",
           fade->type, fade->start_frame, fade->nb_frames, fade->alpha);

end:
    av_free(args1);
    return ret;
}

static av_cold void uninit(AVFilterContext *ctx)
{
    FadeContext *fade = ctx->priv;

    av_freep(&fade->type);
=======
    av_log(ctx, AV_LOG_VERBOSE,
           "type:%s start_frame:%d nb_frames:%d\n",
           in_out, fade->start_frame, nb_frames);
    return 0;
>>>>>>> c29c1a1b
}

static int query_formats(AVFilterContext *ctx)
{
    static const enum PixelFormat pix_fmts[] = {
        PIX_FMT_YUV444P,  PIX_FMT_YUV422P,  PIX_FMT_YUV420P,
        PIX_FMT_YUV411P,  PIX_FMT_YUV410P,
        PIX_FMT_YUVJ444P, PIX_FMT_YUVJ422P, PIX_FMT_YUVJ420P,
        PIX_FMT_YUV440P,  PIX_FMT_YUVJ440P,
        PIX_FMT_YUVA420P,
        PIX_FMT_RGB24,    PIX_FMT_BGR24,
        PIX_FMT_ARGB,     PIX_FMT_ABGR,
        PIX_FMT_RGBA,     PIX_FMT_BGRA,
        PIX_FMT_NONE
    };

    ff_set_common_formats(ctx, ff_make_format_list(pix_fmts));
    return 0;
}

const static enum PixelFormat studio_level_pix_fmts[] = {
    PIX_FMT_YUV444P,  PIX_FMT_YUV422P,  PIX_FMT_YUV420P,
    PIX_FMT_YUV411P,  PIX_FMT_YUV410P,
    PIX_FMT_YUV440P,
    PIX_FMT_NONE
};

static enum PixelFormat alpha_pix_fmts[] = {
    PIX_FMT_YUVA420P,
    PIX_FMT_ARGB, PIX_FMT_ABGR,
    PIX_FMT_RGBA, PIX_FMT_BGRA,
    PIX_FMT_NONE
};

static int config_props(AVFilterLink *inlink)
{
    FadeContext *fade = inlink->dst->priv;
    const AVPixFmtDescriptor *pixdesc = &av_pix_fmt_descriptors[inlink->format];

    fade->hsub = pixdesc->log2_chroma_w;
    fade->vsub = pixdesc->log2_chroma_h;

    fade->bpp = av_get_bits_per_pixel(pixdesc) >> 3;
    fade->alpha = fade->alpha ? ff_fmt_is_in(inlink->format, alpha_pix_fmts) : 0;
    fade->is_packed_rgb = ff_fill_rgba_map(fade->rgba_map, inlink->format) >= 0;

    /* use CCIR601/709 black level for studio-level pixel non-alpha components */
    fade->black_level =
            ff_fmt_is_in(inlink->format, studio_level_pix_fmts) && !fade->alpha ? 16 : 0;
    /* 32768 = 1 << 15, it is an integer representation
     * of 0.5 and is for rounding. */
    fade->black_level_scaled = (fade->black_level << 16) + 32768;
    return 0;
}

static void fade_plane(int y, int h, int w,
                       int fade_factor, int black_level, int black_level_scaled,
                       uint8_t offset, uint8_t step, int bytes_per_plane,
                       uint8_t *data, int line_size)
{
    uint8_t *p;
    int i, j;

    /* luma, alpha or rgb plane */
    for (i = 0; i < h; i++) {
        p = data + offset + (y+i) * line_size;
        for (j = 0; j < w * bytes_per_plane; j++) {
            /* fade->factor is using 16 lower-order bits for decimal places. */
            *p = ((*p - black_level) * fade_factor + black_level_scaled) >> 16;
            p+=step;
        }
    }
}

static void draw_slice(AVFilterLink *inlink, int y, int h, int slice_dir)
{
    FadeContext *fade = inlink->dst->priv;
    AVFilterBufferRef *outpic = inlink->cur_buf;
    uint8_t *p;
    int i, j, plane;

    if (fade->factor < UINT16_MAX) {
        if (fade->alpha) {
            // alpha only
            plane = fade->is_packed_rgb ? 0 : A; // alpha is on plane 0 for packed formats
                                                 // or plane 3 for planar formats
            fade_plane(y, h, inlink->w,
                       fade->factor, fade->black_level, fade->black_level_scaled,
                       fade->is_packed_rgb ? fade->rgba_map[A] : 0, // alpha offset for packed formats
                       fade->is_packed_rgb ? 4 : 1,                 // pixstep for 8 bit packed formats
                       1, outpic->data[plane], outpic->linesize[plane]);
        } else {
            /* luma or rgb plane */
            fade_plane(y, h, inlink->w,
                       fade->factor, fade->black_level, fade->black_level_scaled,
                       0, 1, // offset & pixstep for Y plane or RGB packed format
                       fade->bpp, outpic->data[0], outpic->linesize[0]);
            if (outpic->data[1] && outpic->data[2]) {
                /* chroma planes */
                for (plane = 1; plane < 3; plane++) {
                    for (i = 0; i < h; i++) {
                        p = outpic->data[plane] + ((y+i) >> fade->vsub) * outpic->linesize[plane];
                        for (j = 0; j < inlink->w >> fade->hsub; j++) {
                            /* 8421367 = ((128 << 1) + 1) << 15. It is an integer
                             * representation of 128.5. The .5 is for rounding
                             * purposes. */
                            *p = ((*p - 128) * fade->factor + 8421367) >> 16;
                            p++;
                        }
                    }
                }
            }
        }
    }

    ff_draw_slice(inlink->dst->outputs[0], y, h, slice_dir);
}

static void end_frame(AVFilterLink *inlink)
{
    FadeContext *fade = inlink->dst->priv;

    ff_end_frame(inlink->dst->outputs[0]);

    if (fade->frame_index >= fade->start_frame &&
        fade->frame_index <= fade->stop_frame)
        fade->factor += fade->fade_per_frame;
    fade->factor = av_clip_uint16(fade->factor);
    fade->frame_index++;
}

AVFilter avfilter_vf_fade = {
    .name          = "fade",
    .description   = NULL_IF_CONFIG_SMALL("Fade in/out input video."),
    .init          = init,
    .uninit        = uninit,
    .priv_size     = sizeof(FadeContext),
    .query_formats = query_formats,

    .inputs    = (const AVFilterPad[]) {{ .name      = "default",
                                    .type            = AVMEDIA_TYPE_VIDEO,
                                    .config_props    = config_props,
                                    .get_video_buffer = ff_null_get_video_buffer,
                                    .start_frame      = ff_null_start_frame,
                                    .draw_slice      = draw_slice,
                                    .end_frame       = end_frame,
                                    .min_perms       = AV_PERM_READ | AV_PERM_WRITE,
                                    .rej_perms       = AV_PERM_PRESERVE, },
                                  { .name = NULL}},
    .outputs   = (const AVFilterPad[]) {{ .name      = "default",
                                    .type            = AVMEDIA_TYPE_VIDEO, },
                                  { .name = NULL}},
};<|MERGE_RESOLUTION|>--- conflicted
+++ resolved
@@ -126,8 +126,7 @@
     }
     fade->stop_frame = fade->start_frame + fade->nb_frames;
 
-<<<<<<< HEAD
-    av_log(ctx, AV_LOG_INFO,
+    av_log(ctx, AV_LOG_VERBOSE,
            "type:%s start_frame:%d nb_frames:%d alpha:%d\n",
            fade->type, fade->start_frame, fade->nb_frames, fade->alpha);
 
@@ -141,12 +140,6 @@
     FadeContext *fade = ctx->priv;
 
     av_freep(&fade->type);
-=======
-    av_log(ctx, AV_LOG_VERBOSE,
-           "type:%s start_frame:%d nb_frames:%d\n",
-           in_out, fade->start_frame, nb_frames);
-    return 0;
->>>>>>> c29c1a1b
 }
 
 static int query_formats(AVFilterContext *ctx)
