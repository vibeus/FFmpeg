--- conflicted
+++ resolved
@@ -60,42 +60,10 @@
     const AVClass *class;
     AVRational dar;
     AVRational sar;
-<<<<<<< HEAD
     int max;
-#if FF_API_OLD_FILTER_OPTS
-    float aspect_den;
-#endif
     char *ratio_expr;
 } AspectContext;
 
-static av_cold int init(AVFilterContext *ctx)
-{
-#if FF_API_OLD_FILTER_OPTS
-    AspectContext *s = ctx->priv;
-    int ret;
-
-    if (s->ratio_expr && s->aspect_den > 0) {
-        double num;
-        av_log(ctx, AV_LOG_WARNING,
-               "num:den syntax is deprecated, please use num/den or named options instead\n");
-        ret = av_expr_parse_and_eval(&num, s->ratio_expr, NULL, NULL,
-                                     NULL, NULL, NULL, NULL, NULL, 0, ctx);
-        if (ret < 0) {
-            av_log(ctx, AV_LOG_ERROR, "Unable to parse ratio numerator \"%s\"\n", s->ratio_expr);
-            return AVERROR(EINVAL);
-        }
-        s->sar = s->dar = av_d2q(num / s->aspect_den, s->max);
-    }
-#endif
-
-    return 0;
-}
-
-=======
-    char *ratio_expr;
-} AspectContext;
-
->>>>>>> 88fd836a
 static int filter_frame(AVFilterLink *link, AVFrame *frame)
 {
     AspectContext *s = link->dst->priv;
@@ -165,12 +133,6 @@
     AVRational old_sar = inlink->sample_aspect_ratio;
     int ret;
 
-<<<<<<< HEAD
-#if FF_API_OLD_FILTER_OPTS
-    if (!(s->ratio_expr && s->aspect_den > 0)) {
-#endif
-=======
->>>>>>> 88fd836a
     if ((ret = get_aspect_ratio(inlink, &s->dar)))
         return ret;
 
@@ -194,19 +156,11 @@
 }
 
 static const AVOption setdar_options[] = {
-<<<<<<< HEAD
     { "dar",   "set display aspect ratio", OFFSET(ratio_expr), AV_OPT_TYPE_STRING, { .str = "0" }, .flags = FLAGS },
     { "ratio", "set display aspect ratio", OFFSET(ratio_expr), AV_OPT_TYPE_STRING, { .str = "0" }, .flags = FLAGS },
     { "r",     "set display aspect ratio", OFFSET(ratio_expr), AV_OPT_TYPE_STRING, { .str = "0" }, .flags = FLAGS },
-#if FF_API_OLD_FILTER_OPTS
-    { "dar_den", NULL, OFFSET(aspect_den), AV_OPT_TYPE_FLOAT, { .dbl = 0 }, 0, FLT_MAX, FLAGS },
-#endif
     { "max",   "set max value for nominator or denominator in the ratio", OFFSET(max), AV_OPT_TYPE_INT, {.i64=100}, 1, INT_MAX, FLAGS },
     { NULL }
-=======
-    { "dar", "display aspect ratio", OFFSET(ratio_expr), AV_OPT_TYPE_STRING, { .str = "1" }, .flags = FLAGS },
-    { NULL },
->>>>>>> 88fd836a
 };
 
 AVFILTER_DEFINE_CLASS(setdar);
@@ -232,21 +186,10 @@
 AVFilter ff_vf_setdar = {
     .name        = "setdar",
     .description = NULL_IF_CONFIG_SMALL("Set the frame display aspect ratio."),
-<<<<<<< HEAD
-    .init        = init,
     .priv_size   = sizeof(AspectContext),
     .priv_class  = &setdar_class,
     .inputs      = avfilter_vf_setdar_inputs,
     .outputs     = avfilter_vf_setdar_outputs,
-=======
-
-    .priv_size = sizeof(AspectContext),
-    .priv_class = &setdar_class,
-
-    .inputs    = avfilter_vf_setdar_inputs,
-
-    .outputs   = avfilter_vf_setdar_outputs,
->>>>>>> 88fd836a
 };
 
 #endif /* CONFIG_SETDAR_FILTER */
@@ -260,12 +203,6 @@
     AVRational old_dar, dar;
     int ret;
 
-<<<<<<< HEAD
-#if FF_API_OLD_FILTER_OPTS
-    if (!(s->ratio_expr && s->aspect_den > 0)) {
-#endif
-=======
->>>>>>> 88fd836a
     if ((ret = get_aspect_ratio(inlink, &s->sar)))
         return ret;
 
@@ -281,19 +218,11 @@
 }
 
 static const AVOption setsar_options[] = {
-<<<<<<< HEAD
     { "sar",   "set sample (pixel) aspect ratio", OFFSET(ratio_expr), AV_OPT_TYPE_STRING, { .str = "0" }, .flags = FLAGS },
     { "ratio", "set sample (pixel) aspect ratio", OFFSET(ratio_expr), AV_OPT_TYPE_STRING, { .str = "0" }, .flags = FLAGS },
     { "r",     "set sample (pixel) aspect ratio", OFFSET(ratio_expr), AV_OPT_TYPE_STRING, { .str = "0" }, .flags = FLAGS },
-#if FF_API_OLD_FILTER_OPTS
-    { "sar_den", NULL, OFFSET(aspect_den), AV_OPT_TYPE_FLOAT, { .dbl = 0 }, 0, FLT_MAX, FLAGS },
-#endif
     { "max",   "set max value for nominator or denominator in the ratio", OFFSET(max), AV_OPT_TYPE_INT, {.i64=100}, 1, INT_MAX, FLAGS },
     { NULL }
-=======
-    { "sar", "sample (pixel) aspect ratio", OFFSET(ratio_expr), AV_OPT_TYPE_STRING, { .str = "1" }, .flags = FLAGS },
-    { NULL },
->>>>>>> 88fd836a
 };
 
 AVFILTER_DEFINE_CLASS(setsar);
@@ -319,21 +248,10 @@
 AVFilter ff_vf_setsar = {
     .name        = "setsar",
     .description = NULL_IF_CONFIG_SMALL("Set the pixel sample aspect ratio."),
-<<<<<<< HEAD
-    .init        = init,
     .priv_size   = sizeof(AspectContext),
     .priv_class  = &setsar_class,
     .inputs      = avfilter_vf_setsar_inputs,
     .outputs     = avfilter_vf_setsar_outputs,
-=======
-
-    .priv_size = sizeof(AspectContext),
-    .priv_class = &setsar_class,
-
-    .inputs    = avfilter_vf_setsar_inputs,
-
-    .outputs   = avfilter_vf_setsar_outputs,
->>>>>>> 88fd836a
 };
 
 #endif /* CONFIG_SETSAR_FILTER */