--- conflicted
+++ resolved
@@ -49,7 +49,6 @@
  * the public API and may change, break or disappear at any time.
  */
 
-<<<<<<< HEAD
 #ifndef FF_API_OLD_AVIO
 #define FF_API_OLD_AVIO                (LIBAVFORMAT_VERSION_MAJOR < 55)
 #endif
@@ -74,14 +73,6 @@
 #ifndef FF_API_READ_PACKET
 #define FF_API_READ_PACKET             (LIBAVFORMAT_VERSION_MAJOR < 56)
 #endif
-#ifndef FF_API_INTERLEAVE_PACKET
-#define FF_API_INTERLEAVE_PACKET       (LIBAVFORMAT_VERSION_MAJOR < 55)
-#endif
-#ifndef FF_API_AV_GETTIME
-#define FF_API_AV_GETTIME              (LIBAVFORMAT_VERSION_MAJOR < 55)
-#endif
-=======
->>>>>>> 7b486ab1
 #ifndef FF_API_R_FRAME_RATE
 #define FF_API_R_FRAME_RATE            1
 #endif
