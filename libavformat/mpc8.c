/*
 * Musepack SV8 demuxer
 * Copyright (c) 2007 Konstantin Shishkov
 *
 * This file is part of FFmpeg.
 *
 * FFmpeg is free software; you can redistribute it and/or
 * modify it under the terms of the GNU Lesser General Public
 * License as published by the Free Software Foundation; either
 * version 2.1 of the License, or (at your option) any later version.
 *
 * FFmpeg is distributed in the hope that it will be useful,
 * but WITHOUT ANY WARRANTY; without even the implied warranty of
 * MERCHANTABILITY or FITNESS FOR A PARTICULAR PURPOSE.  See the GNU
 * Lesser General Public License for more details.
 *
 * You should have received a copy of the GNU Lesser General Public
 * License along with FFmpeg; if not, write to the Free Software
 * Foundation, Inc., 51 Franklin Street, Fifth Floor, Boston, MA 02110-1301 USA
 */

#include "libavcodec/get_bits.h"
#include "libavcodec/unary.h"
#include "apetag.h"
#include "avformat.h"
#include "internal.h"
#include "avio_internal.h"

/// Two-byte MPC tag
#define MKMPCTAG(a, b) (a | (b << 8))

#define TAG_MPCK MKTAG('M','P','C','K')

/// Reserved MPC tags
enum MPCPacketTags{
    TAG_STREAMHDR   = MKMPCTAG('S','H'),
    TAG_STREAMEND   = MKMPCTAG('S','E'),

    TAG_AUDIOPACKET = MKMPCTAG('A','P'),

    TAG_SEEKTBLOFF  = MKMPCTAG('S','O'),
    TAG_SEEKTABLE   = MKMPCTAG('S','T'),

    TAG_REPLAYGAIN  = MKMPCTAG('R','G'),
    TAG_ENCINFO     = MKMPCTAG('E','I'),
};

static const int mpc8_rate[8] = { 44100, 48000, 37800, 32000, -1, -1, -1, -1 };

typedef struct {
    int ver;
    int64_t header_pos;
    int64_t samples;

    int64_t apetag_start;
} MPCContext;

static inline int64_t bs_get_v(uint8_t **bs)
{
    int64_t v = 0;
    int br = 0;
    int c;

    do {
        c = **bs; (*bs)++;
        v <<= 7;
        v |= c & 0x7F;
        br++;
        if (br > 10)
            return -1;
    } while (c & 0x80);

    return v - br;
}

static int mpc8_probe(AVProbeData *p)
{
    uint8_t *bs = p->buf + 4;
    uint8_t *bs_end = bs + p->buf_size;
    int64_t size;

    if (p->buf_size < 16)
        return 0;
    if (AV_RL32(p->buf) != TAG_MPCK)
        return 0;
    while (bs < bs_end + 3) {
        int header_found = (bs[0] == 'S' && bs[1] == 'H');
        if (bs[0] < 'A' || bs[0] > 'Z' || bs[1] < 'A' || bs[1] > 'Z')
            return 0;
        bs += 2;
        size = bs_get_v(&bs);
        if (size < 2)
            return 0;
        if (bs + size - 2 >= bs_end)
            return AVPROBE_SCORE_MAX / 4 - 1; //seems to be valid MPC but no header yet
        if (header_found) {
            if (size < 11 || size > 28)
                return 0;
            if (!AV_RL32(bs)) //zero CRC is invalid
                return 0;
            return AVPROBE_SCORE_MAX;
        } else {
            bs += size - 2;
        }
    }
    return 0;
}

static inline int64_t gb_get_v(GetBitContext *gb)
{
    int64_t v = 0;
    int bits = 0;
    while(get_bits1(gb) && bits < 64-7){
        v <<= 7;
        v |= get_bits(gb, 7);
        bits += 7;
    }
    v <<= 7;
    v |= get_bits(gb, 7);

    return v;
}

static void mpc8_get_chunk_header(AVIOContext *pb, int *tag, int64_t *size)
{
    int64_t pos;
    pos = avio_tell(pb);
    *tag = avio_rl16(pb);
    *size = ffio_read_varlen(pb);
    *size -= avio_tell(pb) - pos;
}

static void mpc8_parse_seektable(AVFormatContext *s, int64_t off)
{
    MPCContext *c = s->priv_data;
    int tag;
    int64_t size, pos, ppos[2];
    uint8_t *buf;
    int i, t, seekd;
    GetBitContext gb;

    avio_seek(s->pb, off, SEEK_SET);
    mpc8_get_chunk_header(s->pb, &tag, &size);
    if(tag != TAG_SEEKTABLE){
        av_log(s, AV_LOG_ERROR, "No seek table at given position\n");
        return;
    }
    if(!(buf = av_malloc(size + FF_INPUT_BUFFER_PADDING_SIZE)))
        return;
    avio_read(s->pb, buf, size);
    init_get_bits(&gb, buf, size * 8);
    size = gb_get_v(&gb);
    if(size > UINT_MAX/4 || size > c->samples/1152){
        av_log(s, AV_LOG_ERROR, "Seek table is too big\n");
        return;
    }
    seekd = get_bits(&gb, 4);
    for(i = 0; i < 2; i++){
        pos = gb_get_v(&gb) + c->header_pos;
        ppos[1 - i] = pos;
        av_add_index_entry(s->streams[0], pos, i, 0, 0, AVINDEX_KEYFRAME);
    }
    for(; i < size; i++){
        t = get_unary(&gb, 1, 33) << 12;
        t += get_bits(&gb, 12);
        if(t & 1)
            t = -(t & ~1);
        pos = (t >> 1) + ppos[0]*2 - ppos[1];
        av_add_index_entry(s->streams[0], pos, i << seekd, 0, 0, AVINDEX_KEYFRAME);
        ppos[1] = ppos[0];
        ppos[0] = pos;
    }
    av_free(buf);
}

static void mpc8_handle_chunk(AVFormatContext *s, int tag, int64_t chunk_pos, int64_t size)
{
    AVIOContext *pb = s->pb;
    int64_t pos, off;

    switch(tag){
    case TAG_SEEKTBLOFF:
        pos = avio_tell(pb) + size;
        off = ffio_read_varlen(pb);
        mpc8_parse_seektable(s, chunk_pos + off);
        avio_seek(pb, pos, SEEK_SET);
        break;
    default:
        avio_skip(pb, size);
    }
}

static int mpc8_read_header(AVFormatContext *s)
{
    MPCContext *c = s->priv_data;
    AVIOContext *pb = s->pb;
    AVStream *st;
    int tag = 0;
    int64_t size, pos;

    c->header_pos = avio_tell(pb);
    if(avio_rl32(pb) != TAG_MPCK){
        av_log(s, AV_LOG_ERROR, "Not a Musepack8 file\n");
        return AVERROR_INVALIDDATA;
    }

    while(!url_feof(pb)){
        pos = avio_tell(pb);
        mpc8_get_chunk_header(pb, &tag, &size);
        if(tag == TAG_STREAMHDR)
            break;
        mpc8_handle_chunk(s, tag, pos, size);
    }
    if(tag != TAG_STREAMHDR){
        av_log(s, AV_LOG_ERROR, "Stream header not found\n");
        return AVERROR_INVALIDDATA;
    }
    pos = avio_tell(pb);
    avio_skip(pb, 4); //CRC
    c->ver = avio_r8(pb);
    if(c->ver != 8){
        av_log(s, AV_LOG_ERROR, "Unknown stream version %d\n", c->ver);
        return AVERROR_PATCHWELCOME;
    }
    c->samples = ffio_read_varlen(pb);
    ffio_read_varlen(pb); //silence samples at the beginning

    st = avformat_new_stream(s, NULL);
    if (!st)
        return AVERROR(ENOMEM);
    st->codec->codec_type = AVMEDIA_TYPE_AUDIO;
    st->codec->codec_id = CODEC_ID_MUSEPACK8;
    st->codec->bits_per_coded_sample = 16;

    st->codec->extradata_size = 2;
    st->codec->extradata = av_mallocz(st->codec->extradata_size + FF_INPUT_BUFFER_PADDING_SIZE);
    avio_read(pb, st->codec->extradata, st->codec->extradata_size);

    st->codec->channels = (st->codec->extradata[1] >> 4) + 1;
    st->codec->sample_rate = mpc8_rate[st->codec->extradata[0] >> 5];
    avpriv_set_pts_info(st, 32, 1152  << (st->codec->extradata[1]&3)*2, st->codec->sample_rate);
    st->start_time = 0;
    st->duration = c->samples / (1152 << (st->codec->extradata[1]&3)*2);
    size -= avio_tell(pb) - pos;
    if (size > 0)
        avio_skip(pb, size);

    if (pb->seekable) {
        int64_t pos = avio_tell(s->pb);
        c->apetag_start = ff_ape_parse_tag(s);
        avio_seek(s->pb, pos, SEEK_SET);
    }

    return 0;
}

static int mpc8_read_packet(AVFormatContext *s, AVPacket *pkt)
{
    MPCContext *c = s->priv_data;
    int tag;
    int64_t pos, size;

    while(!url_feof(s->pb)){
        pos = avio_tell(s->pb);

        /* don't return bogus packets with the ape tag data */
        if (c->apetag_start && pos >= c->apetag_start)
            return AVERROR_EOF;

        mpc8_get_chunk_header(s->pb, &tag, &size);
        if (size < 0)
            return -1;
        if(tag == TAG_AUDIOPACKET){
            if(av_get_packet(s->pb, pkt, size) < 0)
                return AVERROR(ENOMEM);
            pkt->stream_index = 0;
<<<<<<< HEAD
            pkt->pts = c->frame++;
=======
            pkt->duration     = 1;
>>>>>>> f5d2c597
            return 0;
        }
        if(tag == TAG_STREAMEND)
            return AVERROR(EIO);
        mpc8_handle_chunk(s, tag, pos, size);
    }
    return AVERROR_EOF;
}

static int mpc8_read_seek(AVFormatContext *s, int stream_index, int64_t timestamp, int flags)
{
    AVStream *st = s->streams[stream_index];
    int index = av_index_search_timestamp(st, timestamp, flags);

    if(index < 0) return -1;
    if (avio_seek(s->pb, st->index_entries[index].pos, SEEK_SET) < 0)
        return -1;
    ff_update_cur_dts(s, st, st->index_entries[index].timestamp);
    return 0;
}


AVInputFormat ff_mpc8_demuxer = {
    .name           = "mpc8",
    .long_name      = NULL_IF_CONFIG_SMALL("Musepack SV8"),
    .priv_data_size = sizeof(MPCContext),
    .read_probe     = mpc8_probe,
    .read_header    = mpc8_read_header,
    .read_packet    = mpc8_read_packet,
    .read_seek      = mpc8_read_seek,
};<|MERGE_RESOLUTION|>--- conflicted
+++ resolved
@@ -274,11 +274,7 @@
             if(av_get_packet(s->pb, pkt, size) < 0)
                 return AVERROR(ENOMEM);
             pkt->stream_index = 0;
-<<<<<<< HEAD
-            pkt->pts = c->frame++;
-=======
             pkt->duration     = 1;
->>>>>>> f5d2c597
             return 0;
         }
         if(tag == TAG_STREAMEND)
