/*
 * various utility functions for use within FFmpeg
 * Copyright (c) 2000, 2001, 2002 Fabrice Bellard
 *
 * This file is part of FFmpeg.
 *
 * FFmpeg is free software; you can redistribute it and/or
 * modify it under the terms of the GNU Lesser General Public
 * License as published by the Free Software Foundation; either
 * version 2.1 of the License, or (at your option) any later version.
 *
 * FFmpeg is distributed in the hope that it will be useful,
 * but WITHOUT ANY WARRANTY; without even the implied warranty of
 * MERCHANTABILITY or FITNESS FOR A PARTICULAR PURPOSE.  See the GNU
 * Lesser General Public License for more details.
 *
 * You should have received a copy of the GNU Lesser General Public
 * License along with FFmpeg; if not, write to the Free Software
 * Foundation, Inc., 51 Franklin Street, Fifth Floor, Boston, MA 02110-1301 USA
 */

/* #define DEBUG */

#include "avformat.h"
#include "avio_internal.h"
#include "internal.h"
#include "libavcodec/internal.h"
#include "libavcodec/raw.h"
#include "libavcodec/bytestream.h"
#include "libavutil/avassert.h"
#include "libavutil/opt.h"
#include "libavutil/dict.h"
#include "libavutil/pixdesc.h"
#include "metadata.h"
#include "id3v2.h"
#include "libavutil/avassert.h"
#include "libavutil/avstring.h"
#include "libavutil/mathematics.h"
#include "libavutil/parseutils.h"
#include "riff.h"
#include "audiointerleave.h"
#include "url.h"
#include <sys/time.h>
#include <time.h>
#include <stdarg.h>
#if CONFIG_NETWORK
#include "network.h"
#endif

#undef NDEBUG
#include <assert.h>

/**
 * @file
 * various utility functions for use within FFmpeg
 */

unsigned avformat_version(void)
{
    av_assert0(LIBAVFORMAT_VERSION_MICRO >= 100);
    return LIBAVFORMAT_VERSION_INT;
}

const char *avformat_configuration(void)
{
    return FFMPEG_CONFIGURATION;
}

const char *avformat_license(void)
{
#define LICENSE_PREFIX "libavformat license: "
    return LICENSE_PREFIX FFMPEG_LICENSE + sizeof(LICENSE_PREFIX) - 1;
}

/* fraction handling */

/**
 * f = val + (num / den) + 0.5.
 *
 * 'num' is normalized so that it is such as 0 <= num < den.
 *
 * @param f fractional number
 * @param val integer value
 * @param num must be >= 0
 * @param den must be >= 1
 */
static void frac_init(AVFrac *f, int64_t val, int64_t num, int64_t den)
{
    num += (den >> 1);
    if (num >= den) {
        val += num / den;
        num = num % den;
    }
    f->val = val;
    f->num = num;
    f->den = den;
}

/**
 * Fractional addition to f: f = f + (incr / f->den).
 *
 * @param f fractional number
 * @param incr increment, can be positive or negative
 */
static void frac_add(AVFrac *f, int64_t incr)
{
    int64_t num, den;

    num = f->num + incr;
    den = f->den;
    if (num < 0) {
        f->val += num / den;
        num = num % den;
        if (num < 0) {
            num += den;
            f->val--;
        }
    } else if (num >= den) {
        f->val += num / den;
        num = num % den;
    }
    f->num = num;
}

/** head of registered input format linked list */
static AVInputFormat *first_iformat = NULL;
/** head of registered output format linked list */
static AVOutputFormat *first_oformat = NULL;

AVInputFormat  *av_iformat_next(AVInputFormat  *f)
{
    if(f) return f->next;
    else  return first_iformat;
}

AVOutputFormat *av_oformat_next(AVOutputFormat *f)
{
    if(f) return f->next;
    else  return first_oformat;
}

void av_register_input_format(AVInputFormat *format)
{
    AVInputFormat **p;
    p = &first_iformat;
    while (*p != NULL) p = &(*p)->next;
    *p = format;
    format->next = NULL;
}

void av_register_output_format(AVOutputFormat *format)
{
    AVOutputFormat **p;
    p = &first_oformat;
    while (*p != NULL) p = &(*p)->next;
    *p = format;
    format->next = NULL;
}

int av_match_ext(const char *filename, const char *extensions)
{
    const char *ext, *p;
    char ext1[32], *q;

    if(!filename)
        return 0;

    ext = strrchr(filename, '.');
    if (ext) {
        ext++;
        p = extensions;
        for(;;) {
            q = ext1;
            while (*p != '\0' && *p != ',' && q-ext1<sizeof(ext1)-1)
                *q++ = *p++;
            *q = '\0';
            if (!av_strcasecmp(ext1, ext))
                return 1;
            if (*p == '\0')
                break;
            p++;
        }
    }
    return 0;
}

static int match_format(const char *name, const char *names)
{
    const char *p;
    int len, namelen;

    if (!name || !names)
        return 0;

    namelen = strlen(name);
    while ((p = strchr(names, ','))) {
        len = FFMAX(p - names, namelen);
        if (!av_strncasecmp(name, names, len))
            return 1;
        names = p+1;
    }
    return !av_strcasecmp(name, names);
}

AVOutputFormat *av_guess_format(const char *short_name, const char *filename,
                                const char *mime_type)
{
    AVOutputFormat *fmt = NULL, *fmt_found;
    int score_max, score;

    /* specific test for image sequences */
#if CONFIG_IMAGE2_MUXER
    if (!short_name && filename &&
        av_filename_number_test(filename) &&
        ff_guess_image2_codec(filename) != CODEC_ID_NONE) {
        return av_guess_format("image2", NULL, NULL);
    }
#endif
    /* Find the proper file type. */
    fmt_found = NULL;
    score_max = 0;
    while ((fmt = av_oformat_next(fmt))) {
        score = 0;
        if (fmt->name && short_name && !strcmp(fmt->name, short_name))
            score += 100;
        if (fmt->mime_type && mime_type && !strcmp(fmt->mime_type, mime_type))
            score += 10;
        if (filename && fmt->extensions &&
            av_match_ext(filename, fmt->extensions)) {
            score += 5;
        }
        if (score > score_max) {
            score_max = score;
            fmt_found = fmt;
        }
    }
    return fmt_found;
}

enum CodecID av_guess_codec(AVOutputFormat *fmt, const char *short_name,
                            const char *filename, const char *mime_type, enum AVMediaType type){
    if(type == AVMEDIA_TYPE_VIDEO){
        enum CodecID codec_id= CODEC_ID_NONE;

#if CONFIG_IMAGE2_MUXER
        if(!strcmp(fmt->name, "image2") || !strcmp(fmt->name, "image2pipe")){
            codec_id= ff_guess_image2_codec(filename);
        }
#endif
        if(codec_id == CODEC_ID_NONE)
            codec_id= fmt->video_codec;
        return codec_id;
    }else if(type == AVMEDIA_TYPE_AUDIO)
        return fmt->audio_codec;
    else if (type == AVMEDIA_TYPE_SUBTITLE)
        return fmt->subtitle_codec;
    else
        return CODEC_ID_NONE;
}

AVInputFormat *av_find_input_format(const char *short_name)
{
    AVInputFormat *fmt = NULL;
    while ((fmt = av_iformat_next(fmt))) {
        if (match_format(short_name, fmt->name))
            return fmt;
    }
    return NULL;
}

int ffio_limit(AVIOContext *s, int size)
{
    if(s->maxsize>=0){
        int64_t remaining= s->maxsize - avio_tell(s);
        if(remaining < size){
            int64_t newsize= avio_size(s);
            if(!s->maxsize || s->maxsize<newsize)
                s->maxsize= newsize - !newsize;
            remaining= s->maxsize - avio_tell(s);
            remaining= FFMAX(remaining, 0);
        }

        if(s->maxsize>=0 && remaining+1 < size){
            av_log(0, AV_LOG_ERROR, "Truncating packet of size %d to %"PRId64"\n", size, remaining+1);
            size= remaining+1;
        }
    }
    return size;
}

int av_get_packet(AVIOContext *s, AVPacket *pkt, int size)
{
    int ret;
    size= ffio_limit(s, size);

    ret= av_new_packet(pkt, size);

    if(ret<0)
        return ret;

    pkt->pos= avio_tell(s);

    ret= avio_read(s, pkt->data, size);
    if(ret<=0)
        av_free_packet(pkt);
    else
        av_shrink_packet(pkt, ret);

    return ret;
}

int av_append_packet(AVIOContext *s, AVPacket *pkt, int size)
{
    int ret;
    int old_size;
    if (!pkt->size)
        return av_get_packet(s, pkt, size);
    old_size = pkt->size;
    ret = av_grow_packet(pkt, size);
    if (ret < 0)
        return ret;
    ret = avio_read(s, pkt->data + old_size, size);
    av_shrink_packet(pkt, old_size + FFMAX(ret, 0));
    return ret;
}


int av_filename_number_test(const char *filename)
{
    char buf[1024];
    return filename && (av_get_frame_filename(buf, sizeof(buf), filename, 1)>=0);
}

AVInputFormat *av_probe_input_format3(AVProbeData *pd, int is_opened, int *score_ret)
{
    AVProbeData lpd = *pd;
    AVInputFormat *fmt1 = NULL, *fmt;
    int score, nodat = 0, score_max=0;

    if (lpd.buf_size > 10 && ff_id3v2_match(lpd.buf, ID3v2_DEFAULT_MAGIC)) {
        int id3len = ff_id3v2_tag_len(lpd.buf);
        if (lpd.buf_size > id3len + 16) {
            lpd.buf += id3len;
            lpd.buf_size -= id3len;
        }else
            nodat = 1;
    }

    fmt = NULL;
    while ((fmt1 = av_iformat_next(fmt1))) {
        if (!is_opened == !(fmt1->flags & AVFMT_NOFILE))
            continue;
        score = 0;
        if (fmt1->read_probe) {
            score = fmt1->read_probe(&lpd);
            if(fmt1->extensions && av_match_ext(lpd.filename, fmt1->extensions))
                score = FFMAX(score, nodat ? AVPROBE_SCORE_MAX/4-1 : 1);
        } else if (fmt1->extensions) {
            if (av_match_ext(lpd.filename, fmt1->extensions)) {
                score = 50;
            }
        }
        if (score > score_max) {
            score_max = score;
            fmt = fmt1;
        }else if (score == score_max)
            fmt = NULL;
    }
    *score_ret= score_max;

    return fmt;
}

AVInputFormat *av_probe_input_format2(AVProbeData *pd, int is_opened, int *score_max)
{
    int score_ret;
    AVInputFormat *fmt= av_probe_input_format3(pd, is_opened, &score_ret);
    if(score_ret > *score_max){
        *score_max= score_ret;
        return fmt;
    }else
        return NULL;
}

AVInputFormat *av_probe_input_format(AVProbeData *pd, int is_opened){
    int score=0;
    return av_probe_input_format2(pd, is_opened, &score);
}

static int set_codec_from_probe_data(AVFormatContext *s, AVStream *st, AVProbeData *pd)
{
    static const struct {
        const char *name; enum CodecID id; enum AVMediaType type;
    } fmt_id_type[] = {
        { "aac"      , CODEC_ID_AAC       , AVMEDIA_TYPE_AUDIO },
        { "ac3"      , CODEC_ID_AC3       , AVMEDIA_TYPE_AUDIO },
        { "dts"      , CODEC_ID_DTS       , AVMEDIA_TYPE_AUDIO },
        { "eac3"     , CODEC_ID_EAC3      , AVMEDIA_TYPE_AUDIO },
        { "h264"     , CODEC_ID_H264      , AVMEDIA_TYPE_VIDEO },
        { "loas"     , CODEC_ID_AAC_LATM  , AVMEDIA_TYPE_AUDIO },
        { "m4v"      , CODEC_ID_MPEG4     , AVMEDIA_TYPE_VIDEO },
        { "mp3"      , CODEC_ID_MP3       , AVMEDIA_TYPE_AUDIO },
        { "mpegvideo", CODEC_ID_MPEG2VIDEO, AVMEDIA_TYPE_VIDEO },
        { 0 }
    };
    int score;
    AVInputFormat *fmt = av_probe_input_format3(pd, 1, &score);

    if (fmt) {
        int i;
        av_log(s, AV_LOG_DEBUG, "Probe with size=%d, packets=%d detected %s with score=%d\n",
               pd->buf_size, MAX_PROBE_PACKETS - st->probe_packets, fmt->name, score);
        for (i = 0; fmt_id_type[i].name; i++) {
            if (!strcmp(fmt->name, fmt_id_type[i].name)) {
                st->codec->codec_id   = fmt_id_type[i].id;
                st->codec->codec_type = fmt_id_type[i].type;
                break;
            }
        }
    }
    return score;
}

/************************************************************/
/* input media file */

#if FF_API_FORMAT_PARAMETERS
static AVDictionary *convert_format_parameters(AVFormatParameters *ap)
{
    char buf[1024];
    AVDictionary *opts = NULL;

    if (!ap)
        return NULL;

    AV_NOWARN_DEPRECATED(
    if (ap->time_base.num) {
        snprintf(buf, sizeof(buf), "%d/%d", ap->time_base.den, ap->time_base.num);
        av_dict_set(&opts, "framerate", buf, 0);
    }
    if (ap->sample_rate) {
        snprintf(buf, sizeof(buf), "%d", ap->sample_rate);
        av_dict_set(&opts, "sample_rate", buf, 0);
    }
    if (ap->channels) {
        snprintf(buf, sizeof(buf), "%d", ap->channels);
        av_dict_set(&opts, "channels", buf, 0);
    }
    if (ap->width || ap->height) {
        snprintf(buf, sizeof(buf), "%dx%d", ap->width, ap->height);
        av_dict_set(&opts, "video_size", buf, 0);
    }
    if (ap->pix_fmt != PIX_FMT_NONE) {
        av_dict_set(&opts, "pixel_format", av_get_pix_fmt_name(ap->pix_fmt), 0);
    }
    if (ap->channel) {
        snprintf(buf, sizeof(buf), "%d", ap->channel);
        av_dict_set(&opts, "channel", buf, 0);
    }
    if (ap->standard) {
        av_dict_set(&opts, "standard", ap->standard, 0);
    }
    if (ap->mpeg2ts_compute_pcr) {
        av_dict_set(&opts, "mpeg2ts_compute_pcr", "1", 0);
    }
    if (ap->initial_pause) {
        av_dict_set(&opts, "initial_pause", "1", 0);
    }
    )
    return opts;
}

/**
 * Open a media file from an IO stream. 'fmt' must be specified.
 */
int av_open_input_stream(AVFormatContext **ic_ptr,
                         AVIOContext *pb, const char *filename,
                         AVInputFormat *fmt, AVFormatParameters *ap)
{
    int err;
    AVDictionary *opts;
    AVFormatContext *ic;
    AVFormatParameters default_ap;

    if(!ap){
        ap=&default_ap;
        memset(ap, 0, sizeof(default_ap));
    }
    opts = convert_format_parameters(ap);

    AV_NOWARN_DEPRECATED(
    if(!ap->prealloced_context)
        *ic_ptr = ic = avformat_alloc_context();
    else
        ic = *ic_ptr;
    )
    if (!ic) {
        err = AVERROR(ENOMEM);
        goto fail;
    }
    if (pb && fmt && fmt->flags & AVFMT_NOFILE)
        av_log(ic, AV_LOG_WARNING, "Custom AVIOContext makes no sense and "
                                   "will be ignored with AVFMT_NOFILE format.\n");
    else
        ic->pb = pb;

    if ((err = avformat_open_input(&ic, filename, fmt, &opts)) < 0)
        goto fail;
    ic->pb = ic->pb ? ic->pb : pb; // don't leak custom pb if it wasn't set above

fail:
    *ic_ptr = ic;
    av_dict_free(&opts);
    return err;
}
#endif

int av_demuxer_open(AVFormatContext *ic, AVFormatParameters *ap){
    int err;

    if (ic->iformat->read_header) {
        err = ic->iformat->read_header(ic, ap);
        if (err < 0)
            return err;
    }

    if (ic->pb && !ic->data_offset)
        ic->data_offset = avio_tell(ic->pb);

    return 0;
}


/** size of probe buffer, for guessing file type from file contents */
#define PROBE_BUF_MIN 2048
#define PROBE_BUF_MAX (1<<20)

int av_probe_input_buffer(AVIOContext *pb, AVInputFormat **fmt,
                          const char *filename, void *logctx,
                          unsigned int offset, unsigned int max_probe_size)
{
    AVProbeData pd = { filename ? filename : "", NULL, -offset };
    unsigned char *buf = NULL;
    int ret = 0, probe_size;

    if (!max_probe_size) {
        max_probe_size = PROBE_BUF_MAX;
    } else if (max_probe_size > PROBE_BUF_MAX) {
        max_probe_size = PROBE_BUF_MAX;
    } else if (max_probe_size < PROBE_BUF_MIN) {
        return AVERROR(EINVAL);
    }

    if (offset >= max_probe_size) {
        return AVERROR(EINVAL);
    }

    for(probe_size= PROBE_BUF_MIN; probe_size<=max_probe_size && !*fmt;
        probe_size = FFMIN(probe_size<<1, FFMAX(max_probe_size, probe_size+1))) {
        int score = probe_size < max_probe_size ? AVPROBE_SCORE_MAX/4 : 0;
        int buf_offset = (probe_size == PROBE_BUF_MIN) ? 0 : probe_size>>1;
        void *buftmp;

        if (probe_size < offset) {
            continue;
        }

        /* read probe data */
        buftmp = av_realloc(buf, probe_size + AVPROBE_PADDING_SIZE);
        if(!buftmp){
            av_free(buf);
            return AVERROR(ENOMEM);
        }
        buf=buftmp;
        if ((ret = avio_read(pb, buf + buf_offset, probe_size - buf_offset)) < 0) {
            /* fail if error was not end of file, otherwise, lower score */
            if (ret != AVERROR_EOF) {
                av_free(buf);
                return ret;
            }
            score = 0;
            ret = 0;            /* error was end of file, nothing read */
        }
        pd.buf_size += ret;
        pd.buf = &buf[offset];

        memset(pd.buf + pd.buf_size, 0, AVPROBE_PADDING_SIZE);

        /* guess file format */
        *fmt = av_probe_input_format2(&pd, 1, &score);
        if(*fmt){
            if(score <= AVPROBE_SCORE_MAX/4){ //this can only be true in the last iteration
                av_log(logctx, AV_LOG_WARNING, "Format %s detected only with low score of %d, misdetection possible!\n", (*fmt)->name, score);
            }else
                av_log(logctx, AV_LOG_DEBUG, "Format %s probed with size=%d and score=%d\n", (*fmt)->name, probe_size, score);
        }
    }

    if (!*fmt) {
        av_free(buf);
        return AVERROR_INVALIDDATA;
    }

    /* rewind. reuse probe buffer to avoid seeking */
    if ((ret = ffio_rewind_with_probe_data(pb, buf, pd.buf_size)) < 0)
        av_free(buf);

    return ret;
}

#if FF_API_FORMAT_PARAMETERS
int av_open_input_file(AVFormatContext **ic_ptr, const char *filename,
                       AVInputFormat *fmt,
                       int buf_size,
                       AVFormatParameters *ap)
{
    int err;
    AVDictionary *opts = convert_format_parameters(ap);

    AV_NOWARN_DEPRECATED(
    if (!ap || !ap->prealloced_context)
        *ic_ptr = NULL;
    )

    err = avformat_open_input(ic_ptr, filename, fmt, &opts);

    av_dict_free(&opts);
    return err;
}
#endif

/* open input file and probe the format if necessary */
static int init_input(AVFormatContext *s, const char *filename, AVDictionary **options)
{
    int ret;
    AVProbeData pd = {filename, NULL, 0};

    if (s->pb) {
        s->flags |= AVFMT_FLAG_CUSTOM_IO;
        if (!s->iformat)
            return av_probe_input_buffer(s->pb, &s->iformat, filename, s, 0, 0);
        else if (s->iformat->flags & AVFMT_NOFILE)
            av_log(s, AV_LOG_WARNING, "Custom AVIOContext makes no sense and "
                                      "will be ignored with AVFMT_NOFILE format.\n");
        return 0;
    }

    if ( (s->iformat && s->iformat->flags & AVFMT_NOFILE) ||
        (!s->iformat && (s->iformat = av_probe_input_format(&pd, 0))))
        return 0;

    if ((ret = avio_open2(&s->pb, filename, AVIO_FLAG_READ,
                          &s->interrupt_callback, options)) < 0)
        return ret;
    if (s->iformat)
        return 0;
    return av_probe_input_buffer(s->pb, &s->iformat, filename, s, 0, 0);
}

int avformat_open_input(AVFormatContext **ps, const char *filename, AVInputFormat *fmt, AVDictionary **options)
{
    AVFormatContext *s = *ps;
    int ret = 0;
    AVFormatParameters ap = { { 0 } };
    AVDictionary *tmp = NULL;

    if (!s && !(s = avformat_alloc_context()))
        return AVERROR(ENOMEM);
    if (fmt)
        s->iformat = fmt;

    if (options)
        av_dict_copy(&tmp, *options, 0);

    if ((ret = av_opt_set_dict(s, &tmp)) < 0)
        goto fail;

    if ((ret = init_input(s, filename, &tmp)) < 0)
        goto fail;

    /* check filename in case an image number is expected */
    if (s->iformat->flags & AVFMT_NEEDNUMBER) {
        if (!av_filename_number_test(filename)) {
            ret = AVERROR(EINVAL);
            goto fail;
        }
    }

    s->duration = s->start_time = AV_NOPTS_VALUE;
    av_strlcpy(s->filename, filename, sizeof(s->filename));

    /* allocate private data */
    if (s->iformat->priv_data_size > 0) {
        if (!(s->priv_data = av_mallocz(s->iformat->priv_data_size))) {
            ret = AVERROR(ENOMEM);
            goto fail;
        }
        if (s->iformat->priv_class) {
            *(const AVClass**)s->priv_data = s->iformat->priv_class;
            av_opt_set_defaults(s->priv_data);
            if ((ret = av_opt_set_dict(s->priv_data, &tmp)) < 0)
                goto fail;
        }
    }

    /* e.g. AVFMT_NOFILE formats will not have a AVIOContext */
    if (s->pb)
        ff_id3v2_read(s, ID3v2_DEFAULT_MAGIC);

    if (!(s->flags&AVFMT_FLAG_PRIV_OPT) && s->iformat->read_header)
        if ((ret = s->iformat->read_header(s, &ap)) < 0)
            goto fail;

    if (!(s->flags&AVFMT_FLAG_PRIV_OPT) && s->pb && !s->data_offset)
        s->data_offset = avio_tell(s->pb);

    s->raw_packet_buffer_remaining_size = RAW_PACKET_BUFFER_SIZE;

    if (options) {
        av_dict_free(options);
        *options = tmp;
    }
    *ps = s;
    return 0;

fail:
    av_dict_free(&tmp);
    if (s->pb && !(s->flags & AVFMT_FLAG_CUSTOM_IO))
        avio_close(s->pb);
    avformat_free_context(s);
    *ps = NULL;
    return ret;
}

/*******************************************************/

static AVPacket *add_to_pktbuf(AVPacketList **packet_buffer, AVPacket *pkt,
                               AVPacketList **plast_pktl){
    AVPacketList *pktl = av_mallocz(sizeof(AVPacketList));
    if (!pktl)
        return NULL;

    if (*packet_buffer)
        (*plast_pktl)->next = pktl;
    else
        *packet_buffer = pktl;

    /* add the packet in the buffered packet list */
    *plast_pktl = pktl;
    pktl->pkt= *pkt;
    return &pktl->pkt;
}

int av_read_packet(AVFormatContext *s, AVPacket *pkt)
{
    int ret, i;
    AVStream *st;

    for(;;){
        AVPacketList *pktl = s->raw_packet_buffer;

        if (pktl) {
            *pkt = pktl->pkt;
            if(s->streams[pkt->stream_index]->request_probe <= 0){
                s->raw_packet_buffer = pktl->next;
                s->raw_packet_buffer_remaining_size += pkt->size;
                av_free(pktl);
                return 0;
            }
        }

        av_init_packet(pkt);
        ret= s->iformat->read_packet(s, pkt);
        if (ret < 0) {
            if (!pktl || ret == AVERROR(EAGAIN))
                return ret;
            for (i = 0; i < s->nb_streams; i++)
                if(s->streams[i]->request_probe > 0)
                    s->streams[i]->request_probe = -1;
            continue;
        }

        if ((s->flags & AVFMT_FLAG_DISCARD_CORRUPT) &&
            (pkt->flags & AV_PKT_FLAG_CORRUPT)) {
            av_log(s, AV_LOG_WARNING,
                   "Dropped corrupted packet (stream = %d)\n",
                   pkt->stream_index);
            av_free_packet(pkt);
            continue;
        }

        if(!(s->flags & AVFMT_FLAG_KEEP_SIDE_DATA))
            av_packet_merge_side_data(pkt);

        if(pkt->stream_index >= (unsigned)s->nb_streams){
            av_log(s, AV_LOG_ERROR, "Invalid stream index %d\n", pkt->stream_index);
            continue;
        }

        st= s->streams[pkt->stream_index];

        switch(st->codec->codec_type){
        case AVMEDIA_TYPE_VIDEO:
            if(s->video_codec_id)   st->codec->codec_id= s->video_codec_id;
            break;
        case AVMEDIA_TYPE_AUDIO:
            if(s->audio_codec_id)   st->codec->codec_id= s->audio_codec_id;
            break;
        case AVMEDIA_TYPE_SUBTITLE:
            if(s->subtitle_codec_id)st->codec->codec_id= s->subtitle_codec_id;
            break;
        }

        if(!pktl && st->request_probe <= 0)
            return ret;

        add_to_pktbuf(&s->raw_packet_buffer, pkt, &s->raw_packet_buffer_end);
        s->raw_packet_buffer_remaining_size -= pkt->size;

        if(st->request_probe>0){
            AVProbeData *pd = &st->probe_data;
            int end;
            av_log(s, AV_LOG_DEBUG, "probing stream %d pp:%d\n", st->index, st->probe_packets);
            --st->probe_packets;

            pd->buf = av_realloc(pd->buf, pd->buf_size+pkt->size+AVPROBE_PADDING_SIZE);
            memcpy(pd->buf+pd->buf_size, pkt->data, pkt->size);
            pd->buf_size += pkt->size;
            memset(pd->buf+pd->buf_size, 0, AVPROBE_PADDING_SIZE);

            end=    s->raw_packet_buffer_remaining_size <= 0
                 || st->probe_packets<=0;

            if(end || av_log2(pd->buf_size) != av_log2(pd->buf_size - pkt->size)){
                int score= set_codec_from_probe_data(s, st, pd);
                if(    (st->codec->codec_id != CODEC_ID_NONE && score > AVPROBE_SCORE_MAX/4)
                    || end){
                    pd->buf_size=0;
                    av_freep(&pd->buf);
                    st->request_probe= -1;
                    if(st->codec->codec_id != CODEC_ID_NONE){
                    av_log(s, AV_LOG_DEBUG, "probed stream %d\n", st->index);
                    }else
                        av_log(s, AV_LOG_WARNING, "probed stream %d failed\n", st->index);
                }
            }
        }
    }
}

/**********************************************************/

/**
 * Get the number of samples of an audio frame. Return -1 on error.
 */
static int get_audio_frame_size(AVCodecContext *enc, int size)
{
    int frame_size;

    if(enc->codec_id == CODEC_ID_VORBIS)
        return -1;

    if (enc->frame_size <= 1) {
        int bits_per_sample = av_get_bits_per_sample(enc->codec_id);

        if (bits_per_sample) {
            if (enc->channels == 0)
                return -1;
            frame_size = (size << 3) / (bits_per_sample * enc->channels);
        } else {
            /* used for example by ADPCM codecs */
            if (enc->bit_rate == 0)
                return -1;
            frame_size = ((int64_t)size * 8 * enc->sample_rate) / enc->bit_rate;
        }
    } else {
        frame_size = enc->frame_size;
    }
    return frame_size;
}


/**
 * Return the frame duration in seconds. Return 0 if not available.
 */
static void compute_frame_duration(int *pnum, int *pden, AVStream *st,
                                   AVCodecParserContext *pc, AVPacket *pkt)
{
    int frame_size;

    *pnum = 0;
    *pden = 0;
    switch(st->codec->codec_type) {
    case AVMEDIA_TYPE_VIDEO:
        if (st->r_frame_rate.num && !pc) {
            *pnum = st->r_frame_rate.den;
            *pden = st->r_frame_rate.num;
        } else if(st->time_base.num*1000LL > st->time_base.den) {
            *pnum = st->time_base.num;
            *pden = st->time_base.den;
        }else if(st->codec->time_base.num*1000LL > st->codec->time_base.den){
            *pnum = st->codec->time_base.num;
            *pden = st->codec->time_base.den;
            if (pc && pc->repeat_pict) {
                *pnum = (*pnum) * (1 + pc->repeat_pict);
            }
            //If this codec can be interlaced or progressive then we need a parser to compute duration of a packet
            //Thus if we have no parser in such case leave duration undefined.
            if(st->codec->ticks_per_frame>1 && !pc){
                *pnum = *pden = 0;
            }
        }
        break;
    case AVMEDIA_TYPE_AUDIO:
        frame_size = get_audio_frame_size(st->codec, pkt->size);
        if (frame_size <= 0 || st->codec->sample_rate <= 0)
            break;
        *pnum = frame_size;
        *pden = st->codec->sample_rate;
        break;
    default:
        break;
    }
}

static int is_intra_only(AVCodecContext *enc){
    if(enc->codec_type == AVMEDIA_TYPE_AUDIO){
        return 1;
    }else if(enc->codec_type == AVMEDIA_TYPE_VIDEO){
        switch(enc->codec_id){
        case CODEC_ID_MJPEG:
        case CODEC_ID_MJPEGB:
        case CODEC_ID_LJPEG:
        case CODEC_ID_PRORES:
        case CODEC_ID_RAWVIDEO:
        case CODEC_ID_DVVIDEO:
        case CODEC_ID_HUFFYUV:
        case CODEC_ID_FFVHUFF:
        case CODEC_ID_ASV1:
        case CODEC_ID_ASV2:
        case CODEC_ID_VCR1:
        case CODEC_ID_DNXHD:
        case CODEC_ID_JPEG2000:
            return 1;
        default: break;
        }
    }
    return 0;
}

static void update_initial_timestamps(AVFormatContext *s, int stream_index,
                                      int64_t dts, int64_t pts)
{
    AVStream *st= s->streams[stream_index];
    AVPacketList *pktl= s->packet_buffer;

    if(st->first_dts != AV_NOPTS_VALUE || dts == AV_NOPTS_VALUE || st->cur_dts == AV_NOPTS_VALUE)
        return;

    st->first_dts= dts - st->cur_dts;
    st->cur_dts= dts;

    for(; pktl; pktl= pktl->next){
        if(pktl->pkt.stream_index != stream_index)
            continue;
        //FIXME think more about this check
        if(pktl->pkt.pts != AV_NOPTS_VALUE && pktl->pkt.pts == pktl->pkt.dts)
            pktl->pkt.pts += st->first_dts;

        if(pktl->pkt.dts != AV_NOPTS_VALUE)
            pktl->pkt.dts += st->first_dts;

        if(st->start_time == AV_NOPTS_VALUE && pktl->pkt.pts != AV_NOPTS_VALUE)
            st->start_time= pktl->pkt.pts;
    }
    if (st->start_time == AV_NOPTS_VALUE)
        st->start_time = pts;
}

static void update_initial_durations(AVFormatContext *s, AVStream *st, AVPacket *pkt)
{
    AVPacketList *pktl= s->packet_buffer;
    int64_t cur_dts= 0;

    if(st->first_dts != AV_NOPTS_VALUE){
        cur_dts= st->first_dts;
        for(; pktl; pktl= pktl->next){
            if(pktl->pkt.stream_index == pkt->stream_index){
                if(pktl->pkt.pts != pktl->pkt.dts || pktl->pkt.dts != AV_NOPTS_VALUE || pktl->pkt.duration)
                    break;
                cur_dts -= pkt->duration;
            }
        }
        pktl= s->packet_buffer;
        st->first_dts = cur_dts;
    }else if(st->cur_dts)
        return;

    for(; pktl; pktl= pktl->next){
        if(pktl->pkt.stream_index != pkt->stream_index)
            continue;
        if(pktl->pkt.pts == pktl->pkt.dts && pktl->pkt.dts == AV_NOPTS_VALUE
           && !pktl->pkt.duration){
            pktl->pkt.dts= cur_dts;
            if(!st->codec->has_b_frames)
                pktl->pkt.pts= cur_dts;
            cur_dts += pkt->duration;
            pktl->pkt.duration= pkt->duration;
        }else
            break;
    }
    if(st->first_dts == AV_NOPTS_VALUE)
        st->cur_dts= cur_dts;
}

static void compute_pkt_fields(AVFormatContext *s, AVStream *st,
                               AVCodecParserContext *pc, AVPacket *pkt)
{
    int num, den, presentation_delayed, delay, i;
    int64_t offset;

    if (s->flags & AVFMT_FLAG_NOFILLIN)
        return;

    if((s->flags & AVFMT_FLAG_IGNDTS) && pkt->pts != AV_NOPTS_VALUE)
        pkt->dts= AV_NOPTS_VALUE;

    if (st->codec->codec_id != CODEC_ID_H264 && pc && pc->pict_type == AV_PICTURE_TYPE_B)
        //FIXME Set low_delay = 0 when has_b_frames = 1
        st->codec->has_b_frames = 1;

    /* do we have a video B-frame ? */
    delay= st->codec->has_b_frames;
    presentation_delayed = 0;

    /* XXX: need has_b_frame, but cannot get it if the codec is
        not initialized */
    if (delay &&
        pc && pc->pict_type != AV_PICTURE_TYPE_B)
        presentation_delayed = 1;

    if(pkt->pts != AV_NOPTS_VALUE && pkt->dts != AV_NOPTS_VALUE && pkt->dts - (1LL<<(st->pts_wrap_bits-1)) > pkt->pts && st->pts_wrap_bits<63){
        pkt->dts -= 1LL<<st->pts_wrap_bits;
    }

    // some mpeg2 in mpeg-ps lack dts (issue171 / input_file.mpg)
    // we take the conservative approach and discard both
    // Note, if this is misbehaving for a H.264 file then possibly presentation_delayed is not set correctly.
    if(delay==1 && pkt->dts == pkt->pts && pkt->dts != AV_NOPTS_VALUE && presentation_delayed){
        av_log(s, AV_LOG_DEBUG, "invalid dts/pts combination %"PRIi64"\n", pkt->dts);
        pkt->dts= AV_NOPTS_VALUE;
    }

    if (pkt->duration == 0) {
        compute_frame_duration(&num, &den, st, pc, pkt);
        if (den && num) {
            pkt->duration = av_rescale_rnd(1, num * (int64_t)st->time_base.den, den * (int64_t)st->time_base.num, AV_ROUND_DOWN);

            if(pkt->duration != 0 && s->packet_buffer)
                update_initial_durations(s, st, pkt);
        }
    }

    /* correct timestamps with byte offset if demuxers only have timestamps
       on packet boundaries */
    if(pc && st->need_parsing == AVSTREAM_PARSE_TIMESTAMPS && pkt->size){
        /* this will estimate bitrate based on this frame's duration and size */
        offset = av_rescale(pc->offset, pkt->duration, pkt->size);
        if(pkt->pts != AV_NOPTS_VALUE)
            pkt->pts += offset;
        if(pkt->dts != AV_NOPTS_VALUE)
            pkt->dts += offset;
    }

    if (pc && pc->dts_sync_point >= 0) {
        // we have synchronization info from the parser
        int64_t den = st->codec->time_base.den * (int64_t) st->time_base.num;
        if (den > 0) {
            int64_t num = st->codec->time_base.num * (int64_t) st->time_base.den;
            if (pkt->dts != AV_NOPTS_VALUE) {
                // got DTS from the stream, update reference timestamp
                st->reference_dts = pkt->dts - pc->dts_ref_dts_delta * num / den;
                pkt->pts = pkt->dts + pc->pts_dts_delta * num / den;
            } else if (st->reference_dts != AV_NOPTS_VALUE) {
                // compute DTS based on reference timestamp
                pkt->dts = st->reference_dts + pc->dts_ref_dts_delta * num / den;
                pkt->pts = pkt->dts + pc->pts_dts_delta * num / den;
            }
            if (pc->dts_sync_point > 0)
                st->reference_dts = pkt->dts; // new reference
        }
    }

    /* This may be redundant, but it should not hurt. */
    if(pkt->dts != AV_NOPTS_VALUE && pkt->pts != AV_NOPTS_VALUE && pkt->pts > pkt->dts)
        presentation_delayed = 1;

//    av_log(NULL, AV_LOG_DEBUG, "IN delayed:%d pts:%"PRId64", dts:%"PRId64" cur_dts:%"PRId64" st:%d pc:%p\n", presentation_delayed, pkt->pts, pkt->dts, st->cur_dts, pkt->stream_index, pc);
    /* interpolate PTS and DTS if they are not present */
    //We skip H264 currently because delay and has_b_frames are not reliably set
    if((delay==0 || (delay==1 && pc)) && st->codec->codec_id != CODEC_ID_H264){
        if (presentation_delayed) {
            /* DTS = decompression timestamp */
            /* PTS = presentation timestamp */
            if (pkt->dts == AV_NOPTS_VALUE)
                pkt->dts = st->last_IP_pts;
            update_initial_timestamps(s, pkt->stream_index, pkt->dts, pkt->pts);
            if (pkt->dts == AV_NOPTS_VALUE)
                pkt->dts = st->cur_dts;

            /* this is tricky: the dts must be incremented by the duration
            of the frame we are displaying, i.e. the last I- or P-frame */
            if (st->last_IP_duration == 0)
                st->last_IP_duration = pkt->duration;
            if(pkt->dts != AV_NOPTS_VALUE)
                st->cur_dts = pkt->dts + st->last_IP_duration;
            st->last_IP_duration  = pkt->duration;
            st->last_IP_pts= pkt->pts;
            /* cannot compute PTS if not present (we can compute it only
            by knowing the future */
        } else if(pkt->pts != AV_NOPTS_VALUE || pkt->dts != AV_NOPTS_VALUE || pkt->duration){
            if(pkt->pts != AV_NOPTS_VALUE && pkt->duration){
                int64_t old_diff= FFABS(st->cur_dts - pkt->duration - pkt->pts);
                int64_t new_diff= FFABS(st->cur_dts - pkt->pts);
                if(old_diff < new_diff && old_diff < (pkt->duration>>3)){
                    pkt->pts += pkt->duration;
    //                av_log(NULL, AV_LOG_DEBUG, "id:%d old:%"PRId64" new:%"PRId64" dur:%d cur:%"PRId64" size:%d\n", pkt->stream_index, old_diff, new_diff, pkt->duration, st->cur_dts, pkt->size);
                }
            }

            /* presentation is not delayed : PTS and DTS are the same */
            if(pkt->pts == AV_NOPTS_VALUE)
                pkt->pts = pkt->dts;
            update_initial_timestamps(s, pkt->stream_index, pkt->pts, pkt->pts);
            if(pkt->pts == AV_NOPTS_VALUE)
                pkt->pts = st->cur_dts;
            pkt->dts = pkt->pts;
            if(pkt->pts != AV_NOPTS_VALUE)
                st->cur_dts = pkt->pts + pkt->duration;
        }
    }

    if(pkt->pts != AV_NOPTS_VALUE && delay <= MAX_REORDER_DELAY){
        st->pts_buffer[0]= pkt->pts;
        for(i=0; i<delay && st->pts_buffer[i] > st->pts_buffer[i+1]; i++)
            FFSWAP(int64_t, st->pts_buffer[i], st->pts_buffer[i+1]);
        if(pkt->dts == AV_NOPTS_VALUE)
            pkt->dts= st->pts_buffer[0];
        if(st->codec->codec_id == CODEC_ID_H264){ // we skipped it above so we try here
            update_initial_timestamps(s, pkt->stream_index, pkt->dts, pkt->pts); // this should happen on the first packet
        }
        if(pkt->dts > st->cur_dts)
            st->cur_dts = pkt->dts;
    }

//    av_log(NULL, AV_LOG_ERROR, "OUTdelayed:%d/%d pts:%"PRId64", dts:%"PRId64" cur_dts:%"PRId64"\n", presentation_delayed, delay, pkt->pts, pkt->dts, st->cur_dts);

    /* update flags */
    if(is_intra_only(st->codec))
        pkt->flags |= AV_PKT_FLAG_KEY;
    else if (pc) {
        pkt->flags = 0;
        /* keyframe computation */
        if (pc->key_frame == 1)
            pkt->flags |= AV_PKT_FLAG_KEY;
        else if (pc->key_frame == -1 && pc->pict_type == AV_PICTURE_TYPE_I)
            pkt->flags |= AV_PKT_FLAG_KEY;
    }
    if (pc)
        pkt->convergence_duration = pc->convergence_duration;
}


static int read_frame_internal(AVFormatContext *s, AVPacket *pkt)
{
    AVStream *st;
    int len, ret, i;

    av_init_packet(pkt);

    for(;;) {
        /* select current input stream component */
        st = s->cur_st;
        if (st) {
            if (!st->need_parsing || !st->parser) {
                /* no parsing needed: we just output the packet as is */
                /* raw data support */
                *pkt = st->cur_pkt;
                st->cur_pkt.data= NULL;
                st->cur_pkt.side_data_elems = 0;
                st->cur_pkt.side_data = NULL;
                compute_pkt_fields(s, st, NULL, pkt);
                s->cur_st = NULL;
                if ((s->iformat->flags & AVFMT_GENERIC_INDEX) &&
                    (pkt->flags & AV_PKT_FLAG_KEY) && pkt->dts != AV_NOPTS_VALUE) {
                    ff_reduce_index(s, st->index);
                    av_add_index_entry(st, pkt->pos, pkt->dts, 0, 0, AVINDEX_KEYFRAME);
                }
                break;
            } else if (st->cur_len > 0 && st->discard < AVDISCARD_ALL) {
                len = av_parser_parse2(st->parser, st->codec, &pkt->data, &pkt->size,
                                       st->cur_ptr, st->cur_len,
                                       st->cur_pkt.pts, st->cur_pkt.dts,
                                       st->cur_pkt.pos);
                st->cur_pkt.pts = AV_NOPTS_VALUE;
                st->cur_pkt.dts = AV_NOPTS_VALUE;
                /* increment read pointer */
                st->cur_ptr += len;
                st->cur_len -= len;

                /* return packet if any */
                if (pkt->size) {
                got_packet:
                    pkt->duration = 0;
                    pkt->stream_index = st->index;
                    pkt->pts = st->parser->pts;
                    pkt->dts = st->parser->dts;
                    pkt->pos = st->parser->pos;
                    if(pkt->data == st->cur_pkt.data && pkt->size == st->cur_pkt.size){
                        s->cur_st = NULL;
                        pkt->destruct= st->cur_pkt.destruct;
                        st->cur_pkt.destruct= NULL;
                        st->cur_pkt.data    = NULL;
                        assert(st->cur_len == 0);
                    }else{
                        pkt->destruct = NULL;
                    }
                    compute_pkt_fields(s, st, st->parser, pkt);

                    if((s->iformat->flags & AVFMT_GENERIC_INDEX) && pkt->flags & AV_PKT_FLAG_KEY){
                        int64_t pos= (st->parser->flags & PARSER_FLAG_COMPLETE_FRAMES) ? pkt->pos : st->parser->frame_offset;
                        ff_reduce_index(s, st->index);
                        av_add_index_entry(st, pos, pkt->dts,
                                           0, 0, AVINDEX_KEYFRAME);
                    }

                    break;
                }
            } else {
                /* free packet */
                av_free_packet(&st->cur_pkt);
                s->cur_st = NULL;
            }
        } else {
            AVPacket cur_pkt;
            /* read next packet */
            ret = av_read_packet(s, &cur_pkt);
            if (ret < 0) {
                if (ret == AVERROR(EAGAIN))
                    return ret;
                /* return the last frames, if any */
                for(i = 0; i < s->nb_streams; i++) {
                    st = s->streams[i];
                    if (st->parser && st->need_parsing) {
                        av_parser_parse2(st->parser, st->codec,
                                        &pkt->data, &pkt->size,
                                        NULL, 0,
                                        AV_NOPTS_VALUE, AV_NOPTS_VALUE,
                                        AV_NOPTS_VALUE);
                        if (pkt->size)
                            goto got_packet;
                    }
                }
                /* no more packets: really terminate parsing */
                return ret;
            }
            st = s->streams[cur_pkt.stream_index];
            st->cur_pkt= cur_pkt;

            if(st->cur_pkt.pts != AV_NOPTS_VALUE &&
               st->cur_pkt.dts != AV_NOPTS_VALUE &&
               st->cur_pkt.pts < st->cur_pkt.dts){
                av_log(s, AV_LOG_WARNING, "Invalid timestamps stream=%d, pts=%"PRId64", dts=%"PRId64", size=%d\n",
                    st->cur_pkt.stream_index,
                    st->cur_pkt.pts,
                    st->cur_pkt.dts,
                    st->cur_pkt.size);
//                av_free_packet(&st->cur_pkt);
//                return -1;
            }

            if(s->debug & FF_FDEBUG_TS)
                av_log(s, AV_LOG_DEBUG, "av_read_packet stream=%d, pts=%"PRId64", dts=%"PRId64", size=%d, duration=%d, flags=%d\n",
                    st->cur_pkt.stream_index,
                    st->cur_pkt.pts,
                    st->cur_pkt.dts,
                    st->cur_pkt.size,
                    st->cur_pkt.duration,
                    st->cur_pkt.flags);

            s->cur_st = st;
            st->cur_ptr = st->cur_pkt.data;
            st->cur_len = st->cur_pkt.size;
            if (st->need_parsing && !st->parser && !(s->flags & AVFMT_FLAG_NOPARSE)) {
                st->parser = av_parser_init(st->codec->codec_id);
                if (!st->parser) {
                    av_log(s, AV_LOG_VERBOSE, "parser not found for codec "
                           "%s, packets or times may be invalid.\n",
                           avcodec_get_name(st->codec->codec_id));
                    /* no parser available: just output the raw packets */
                    st->need_parsing = AVSTREAM_PARSE_NONE;
                }else if(st->need_parsing == AVSTREAM_PARSE_HEADERS){
                    st->parser->flags |= PARSER_FLAG_COMPLETE_FRAMES;
                }else if(st->need_parsing == AVSTREAM_PARSE_FULL_ONCE){
                    st->parser->flags |= PARSER_FLAG_ONCE;
                }
            }
        }
    }
    if(s->debug & FF_FDEBUG_TS)
        av_log(s, AV_LOG_DEBUG, "read_frame_internal stream=%d, pts=%"PRId64", dts=%"PRId64", size=%d, duration=%d, flags=%d\n",
            pkt->stream_index,
            pkt->pts,
            pkt->dts,
            pkt->size,
            pkt->duration,
            pkt->flags);

    return 0;
}

static int read_from_packet_buffer(AVFormatContext *s, AVPacket *pkt)
{
    AVPacketList *pktl = s->packet_buffer;
    av_assert0(pktl);
    *pkt = pktl->pkt;
    s->packet_buffer = pktl->next;
    av_freep(&pktl);
    return 0;
}

int av_read_frame(AVFormatContext *s, AVPacket *pkt)
{
    const int genpts = s->flags & AVFMT_FLAG_GENPTS;
    int          eof = 0;

    if (!genpts)
        return s->packet_buffer ? read_from_packet_buffer(s, pkt) :
                                  read_frame_internal(s, pkt);

    for (;;) {
        int ret;
        AVPacketList *pktl = s->packet_buffer;

        if (pktl) {
            AVPacket *next_pkt = &pktl->pkt;

            if (next_pkt->dts != AV_NOPTS_VALUE) {
                int wrap_bits = s->streams[next_pkt->stream_index]->pts_wrap_bits;
                while (pktl && next_pkt->pts == AV_NOPTS_VALUE) {
                    if (pktl->pkt.stream_index == next_pkt->stream_index &&
                        (av_compare_mod(next_pkt->dts, pktl->pkt.dts, 2LL << (wrap_bits - 1)) < 0) &&
                         av_compare_mod(pktl->pkt.pts, pktl->pkt.dts, 2LL << (wrap_bits - 1))) { //not b frame
                        next_pkt->pts = pktl->pkt.dts;
                    }
                    pktl = pktl->next;
                }
                pktl = s->packet_buffer;
            }

            /* read packet from packet buffer, if there is data */
            if (!(next_pkt->pts == AV_NOPTS_VALUE &&
                  next_pkt->dts != AV_NOPTS_VALUE && !eof))
                return read_from_packet_buffer(s, pkt);
        }

        ret = read_frame_internal(s, pkt);
        if (ret < 0) {
            if (pktl && ret != AVERROR(EAGAIN)) {
                eof = 1;
                continue;
            } else
                return ret;
        }

        if (av_dup_packet(add_to_pktbuf(&s->packet_buffer, pkt,
                          &s->packet_buffer_end)) < 0)
            return AVERROR(ENOMEM);
    }
}

/* XXX: suppress the packet queue */
static void flush_packet_queue(AVFormatContext *s)
{
    AVPacketList *pktl;

    for(;;) {
        pktl = s->packet_buffer;
        if (!pktl)
            break;
        s->packet_buffer = pktl->next;
        av_free_packet(&pktl->pkt);
        av_free(pktl);
    }
    while(s->raw_packet_buffer){
        pktl = s->raw_packet_buffer;
        s->raw_packet_buffer = pktl->next;
        av_free_packet(&pktl->pkt);
        av_free(pktl);
    }
    s->packet_buffer_end=
    s->raw_packet_buffer_end= NULL;
    s->raw_packet_buffer_remaining_size = RAW_PACKET_BUFFER_SIZE;
}

/*******************************************************/
/* seek support */

int av_find_default_stream_index(AVFormatContext *s)
{
    int first_audio_index = -1;
    int i;
    AVStream *st;

    if (s->nb_streams <= 0)
        return -1;
    for(i = 0; i < s->nb_streams; i++) {
        st = s->streams[i];
        if (st->codec->codec_type == AVMEDIA_TYPE_VIDEO) {
            return i;
        }
        if (first_audio_index < 0 && st->codec->codec_type == AVMEDIA_TYPE_AUDIO)
            first_audio_index = i;
    }
    return first_audio_index >= 0 ? first_audio_index : 0;
}

/**
 * Flush the frame reader.
 */
void ff_read_frame_flush(AVFormatContext *s)
{
    AVStream *st;
    int i, j;

    flush_packet_queue(s);

    s->cur_st = NULL;

    /* for each stream, reset read state */
    for(i = 0; i < s->nb_streams; i++) {
        st = s->streams[i];

        if (st->parser) {
            av_parser_close(st->parser);
            st->parser = NULL;
            av_free_packet(&st->cur_pkt);
        }
        st->last_IP_pts = AV_NOPTS_VALUE;
        if(st->first_dts == AV_NOPTS_VALUE) st->cur_dts = 0;
        else                                st->cur_dts = AV_NOPTS_VALUE; /* we set the current DTS to an unspecified origin */
        st->reference_dts = AV_NOPTS_VALUE;
        /* fail safe */
        st->cur_ptr = NULL;
        st->cur_len = 0;

        st->probe_packets = MAX_PROBE_PACKETS;

        for(j=0; j<MAX_REORDER_DELAY+1; j++)
            st->pts_buffer[j]= AV_NOPTS_VALUE;
    }
}

#if FF_API_SEEK_PUBLIC
void av_update_cur_dts(AVFormatContext *s, AVStream *ref_st, int64_t timestamp)
{
    ff_update_cur_dts(s, ref_st, timestamp);
}
#endif

void ff_update_cur_dts(AVFormatContext *s, AVStream *ref_st, int64_t timestamp)
{
    int i;

    for(i = 0; i < s->nb_streams; i++) {
        AVStream *st = s->streams[i];

        st->cur_dts = av_rescale(timestamp,
                                 st->time_base.den * (int64_t)ref_st->time_base.num,
                                 st->time_base.num * (int64_t)ref_st->time_base.den);
    }
}

void ff_reduce_index(AVFormatContext *s, int stream_index)
{
    AVStream *st= s->streams[stream_index];
    unsigned int max_entries= s->max_index_size / sizeof(AVIndexEntry);

    if((unsigned)st->nb_index_entries >= max_entries){
        int i;
        for(i=0; 2*i<st->nb_index_entries; i++)
            st->index_entries[i]= st->index_entries[2*i];
        st->nb_index_entries= i;
    }
}

int ff_add_index_entry(AVIndexEntry **index_entries,
                       int *nb_index_entries,
                       unsigned int *index_entries_allocated_size,
                       int64_t pos, int64_t timestamp, int size, int distance, int flags)
{
    AVIndexEntry *entries, *ie;
    int index;

    if((unsigned)*nb_index_entries + 1 >= UINT_MAX / sizeof(AVIndexEntry))
        return -1;

    entries = av_fast_realloc(*index_entries,
                              index_entries_allocated_size,
                              (*nb_index_entries + 1) *
                              sizeof(AVIndexEntry));
    if(!entries)
        return -1;

    *index_entries= entries;

    index= ff_index_search_timestamp(*index_entries, *nb_index_entries, timestamp, AVSEEK_FLAG_ANY);

    if(index<0){
        index= (*nb_index_entries)++;
        ie= &entries[index];
        assert(index==0 || ie[-1].timestamp < timestamp);
    }else{
        ie= &entries[index];
        if(ie->timestamp != timestamp){
            if(ie->timestamp <= timestamp)
                return -1;
            memmove(entries + index + 1, entries + index, sizeof(AVIndexEntry)*(*nb_index_entries - index));
            (*nb_index_entries)++;
        }else if(ie->pos == pos && distance < ie->min_distance) //do not reduce the distance
            distance= ie->min_distance;
    }

    ie->pos = pos;
    ie->timestamp = timestamp;
    ie->min_distance= distance;
    ie->size= size;
    ie->flags = flags;

    return index;
}

int av_add_index_entry(AVStream *st,
                       int64_t pos, int64_t timestamp, int size, int distance, int flags)
{
    return ff_add_index_entry(&st->index_entries, &st->nb_index_entries,
                              &st->index_entries_allocated_size, pos,
                              timestamp, size, distance, flags);
}

int ff_index_search_timestamp(const AVIndexEntry *entries, int nb_entries,
                              int64_t wanted_timestamp, int flags)
{
    int a, b, m;
    int64_t timestamp;

    a = - 1;
    b = nb_entries;

    //optimize appending index entries at the end
    if(b && entries[b-1].timestamp < wanted_timestamp)
        a= b-1;

    while (b - a > 1) {
        m = (a + b) >> 1;
        timestamp = entries[m].timestamp;
        if(timestamp >= wanted_timestamp)
            b = m;
        if(timestamp <= wanted_timestamp)
            a = m;
    }
    m= (flags & AVSEEK_FLAG_BACKWARD) ? a : b;

    if(!(flags & AVSEEK_FLAG_ANY)){
        while(m>=0 && m<nb_entries && !(entries[m].flags & AVINDEX_KEYFRAME)){
            m += (flags & AVSEEK_FLAG_BACKWARD) ? -1 : 1;
        }
    }

    if(m == nb_entries)
        return -1;
    return  m;
}

int av_index_search_timestamp(AVStream *st, int64_t wanted_timestamp,
                              int flags)
{
    return ff_index_search_timestamp(st->index_entries, st->nb_index_entries,
                                     wanted_timestamp, flags);
}

#if FF_API_SEEK_PUBLIC
int av_seek_frame_binary(AVFormatContext *s, int stream_index, int64_t target_ts, int flags){
    return ff_seek_frame_binary(s, stream_index, target_ts, flags);
}
#endif

int ff_seek_frame_binary(AVFormatContext *s, int stream_index, int64_t target_ts, int flags)
{
    AVInputFormat *avif= s->iformat;
    int64_t av_uninit(pos_min), av_uninit(pos_max), pos, pos_limit;
    int64_t ts_min, ts_max, ts;
    int index;
    int64_t ret;
    AVStream *st;

    if (stream_index < 0)
        return -1;

    av_dlog(s, "read_seek: %d %"PRId64"\n", stream_index, target_ts);

    ts_max=
    ts_min= AV_NOPTS_VALUE;
    pos_limit= -1; //gcc falsely says it may be uninitialized

    st= s->streams[stream_index];
    if(st->index_entries){
        AVIndexEntry *e;

        index= av_index_search_timestamp(st, target_ts, flags | AVSEEK_FLAG_BACKWARD); //FIXME whole func must be checked for non-keyframe entries in index case, especially read_timestamp()
        index= FFMAX(index, 0);
        e= &st->index_entries[index];

        if(e->timestamp <= target_ts || e->pos == e->min_distance){
            pos_min= e->pos;
            ts_min= e->timestamp;
            av_dlog(s, "using cached pos_min=0x%"PRIx64" dts_min=%"PRId64"\n",
                    pos_min,ts_min);
        }else{
            assert(index==0);
        }

        index= av_index_search_timestamp(st, target_ts, flags & ~AVSEEK_FLAG_BACKWARD);
        assert(index < st->nb_index_entries);
        if(index >= 0){
            e= &st->index_entries[index];
            assert(e->timestamp >= target_ts);
            pos_max= e->pos;
            ts_max= e->timestamp;
            pos_limit= pos_max - e->min_distance;
            av_dlog(s, "using cached pos_max=0x%"PRIx64" pos_limit=0x%"PRIx64" dts_max=%"PRId64"\n",
                    pos_max,pos_limit, ts_max);
        }
    }

    pos= ff_gen_search(s, stream_index, target_ts, pos_min, pos_max, pos_limit, ts_min, ts_max, flags, &ts, avif->read_timestamp);
    if(pos<0)
        return -1;

    /* do the seek */
    if ((ret = avio_seek(s->pb, pos, SEEK_SET)) < 0)
        return ret;

    ff_read_frame_flush(s);
    ff_update_cur_dts(s, st, ts);

    return 0;
}

#if FF_API_SEEK_PUBLIC
int64_t av_gen_search(AVFormatContext *s, int stream_index, int64_t target_ts,
                      int64_t pos_min, int64_t pos_max, int64_t pos_limit,
                      int64_t ts_min, int64_t ts_max, int flags, int64_t *ts_ret,
                      int64_t (*read_timestamp)(struct AVFormatContext *, int , int64_t *, int64_t ))
{
    return ff_gen_search(s, stream_index, target_ts, pos_min, pos_max,
                         pos_limit, ts_min, ts_max, flags, ts_ret,
                         read_timestamp);
}
#endif

int64_t ff_gen_search(AVFormatContext *s, int stream_index, int64_t target_ts,
                      int64_t pos_min, int64_t pos_max, int64_t pos_limit,
                      int64_t ts_min, int64_t ts_max, int flags, int64_t *ts_ret,
                      int64_t (*read_timestamp)(struct AVFormatContext *, int , int64_t *, int64_t ))
{
    int64_t pos, ts;
    int64_t start_pos, filesize;
    int no_change;

    av_dlog(s, "gen_seek: %d %"PRId64"\n", stream_index, target_ts);

    if(ts_min == AV_NOPTS_VALUE){
        pos_min = s->data_offset;
        ts_min = read_timestamp(s, stream_index, &pos_min, INT64_MAX);
        if (ts_min == AV_NOPTS_VALUE)
            return -1;
    }

    if(ts_min >= target_ts){
        *ts_ret= ts_min;
        return pos_min;
    }

    if(ts_max == AV_NOPTS_VALUE){
        int step= 1024;
        filesize = avio_size(s->pb);
        pos_max = filesize - 1;
        do{
            pos_max -= step;
            ts_max = read_timestamp(s, stream_index, &pos_max, pos_max + step);
            step += step;
        }while(ts_max == AV_NOPTS_VALUE && pos_max >= step);
        if (ts_max == AV_NOPTS_VALUE)
            return -1;

        for(;;){
            int64_t tmp_pos= pos_max + 1;
            int64_t tmp_ts= read_timestamp(s, stream_index, &tmp_pos, INT64_MAX);
            if(tmp_ts == AV_NOPTS_VALUE)
                break;
            ts_max= tmp_ts;
            pos_max= tmp_pos;
            if(tmp_pos >= filesize)
                break;
        }
        pos_limit= pos_max;
    }

    if(ts_max <= target_ts){
        *ts_ret= ts_max;
        return pos_max;
    }

    if(ts_min > ts_max){
        return -1;
    }else if(ts_min == ts_max){
        pos_limit= pos_min;
    }

    no_change=0;
    while (pos_min < pos_limit) {
        av_dlog(s, "pos_min=0x%"PRIx64" pos_max=0x%"PRIx64" dts_min=%"PRId64" dts_max=%"PRId64"\n",
                pos_min, pos_max, ts_min, ts_max);
        assert(pos_limit <= pos_max);

        if(no_change==0){
            int64_t approximate_keyframe_distance= pos_max - pos_limit;
            // interpolate position (better than dichotomy)
            pos = av_rescale(target_ts - ts_min, pos_max - pos_min, ts_max - ts_min)
                + pos_min - approximate_keyframe_distance;
        }else if(no_change==1){
            // bisection, if interpolation failed to change min or max pos last time
            pos = (pos_min + pos_limit)>>1;
        }else{
            /* linear search if bisection failed, can only happen if there
               are very few or no keyframes between min/max */
            pos=pos_min;
        }
        if(pos <= pos_min)
            pos= pos_min + 1;
        else if(pos > pos_limit)
            pos= pos_limit;
        start_pos= pos;

        ts = read_timestamp(s, stream_index, &pos, INT64_MAX); //may pass pos_limit instead of -1
        if(pos == pos_max)
            no_change++;
        else
            no_change=0;
        av_dlog(s, "%"PRId64" %"PRId64" %"PRId64" / %"PRId64" %"PRId64" %"PRId64" target:%"PRId64" limit:%"PRId64" start:%"PRId64" noc:%d\n",
                pos_min, pos, pos_max, ts_min, ts, ts_max, target_ts,
                pos_limit, start_pos, no_change);
        if(ts == AV_NOPTS_VALUE){
            av_log(s, AV_LOG_ERROR, "read_timestamp() failed in the middle\n");
            return -1;
        }
        assert(ts != AV_NOPTS_VALUE);
        if (target_ts <= ts) {
            pos_limit = start_pos - 1;
            pos_max = pos;
            ts_max = ts;
        }
        if (target_ts >= ts) {
            pos_min = pos;
            ts_min = ts;
        }
    }

    pos = (flags & AVSEEK_FLAG_BACKWARD) ? pos_min : pos_max;
    ts  = (flags & AVSEEK_FLAG_BACKWARD) ?  ts_min :  ts_max;
#if 0
    pos_min = pos;
    ts_min = read_timestamp(s, stream_index, &pos_min, INT64_MAX);
    pos_min++;
    ts_max = read_timestamp(s, stream_index, &pos_min, INT64_MAX);
    av_dlog(s, "pos=0x%"PRIx64" %"PRId64"<=%"PRId64"<=%"PRId64"\n",
            pos, ts_min, target_ts, ts_max);
#endif
    *ts_ret= ts;
    return pos;
}

static int seek_frame_byte(AVFormatContext *s, int stream_index, int64_t pos, int flags){
    int64_t pos_min, pos_max;
#if 0
    AVStream *st;

    if (stream_index < 0)
        return -1;

    st= s->streams[stream_index];
#endif

    pos_min = s->data_offset;
    pos_max = avio_size(s->pb) - 1;

    if     (pos < pos_min) pos= pos_min;
    else if(pos > pos_max) pos= pos_max;

    avio_seek(s->pb, pos, SEEK_SET);

#if 0
    av_update_cur_dts(s, st, ts);
#endif
    return 0;
}

static int seek_frame_generic(AVFormatContext *s,
                                 int stream_index, int64_t timestamp, int flags)
{
    int index;
    int64_t ret;
    AVStream *st;
    AVIndexEntry *ie;

    st = s->streams[stream_index];

    index = av_index_search_timestamp(st, timestamp, flags);

    if(index < 0 && st->nb_index_entries && timestamp < st->index_entries[0].timestamp)
        return -1;

    if(index < 0 || index==st->nb_index_entries-1){
        AVPacket pkt;
        int nonkey=0;

        if(st->nb_index_entries){
            assert(st->index_entries);
            ie= &st->index_entries[st->nb_index_entries-1];
            if ((ret = avio_seek(s->pb, ie->pos, SEEK_SET)) < 0)
                return ret;
            ff_update_cur_dts(s, st, ie->timestamp);
        }else{
            if ((ret = avio_seek(s->pb, s->data_offset, SEEK_SET)) < 0)
                return ret;
        }
        for (;;) {
            int read_status;
            do{
                read_status = av_read_frame(s, &pkt);
            } while (read_status == AVERROR(EAGAIN));
            if (read_status < 0)
                break;
            av_free_packet(&pkt);
            if(stream_index == pkt.stream_index && pkt.dts > timestamp){
                if(pkt.flags & AV_PKT_FLAG_KEY)
                    break;
                if(nonkey++ > 1000 && st->codec->codec_id != CODEC_ID_CDGRAPHICS){
                    av_log(s, AV_LOG_ERROR,"seek_frame_generic failed as this stream seems to contain no keyframes after the target timestamp, %d non keyframes found\n", nonkey);
                    break;
                }
            }
        }
        index = av_index_search_timestamp(st, timestamp, flags);
    }
    if (index < 0)
        return -1;

    ff_read_frame_flush(s);
    AV_NOWARN_DEPRECATED(
    if (s->iformat->read_seek){
        if(s->iformat->read_seek(s, stream_index, timestamp, flags) >= 0)
            return 0;
    }
    )
    ie = &st->index_entries[index];
    if ((ret = avio_seek(s->pb, ie->pos, SEEK_SET)) < 0)
        return ret;
    ff_update_cur_dts(s, st, ie->timestamp);

    return 0;
}

int av_seek_frame(AVFormatContext *s, int stream_index, int64_t timestamp, int flags)
{
    int ret;
    AVStream *st;

    if (flags & AVSEEK_FLAG_BYTE) {
        if (s->iformat->flags & AVFMT_NO_BYTE_SEEK)
            return -1;
        ff_read_frame_flush(s);
        return seek_frame_byte(s, stream_index, timestamp, flags);
    }

    if(stream_index < 0){
        stream_index= av_find_default_stream_index(s);
        if(stream_index < 0)
            return -1;

        st= s->streams[stream_index];
        /* timestamp for default must be expressed in AV_TIME_BASE units */
        timestamp = av_rescale(timestamp, st->time_base.den, AV_TIME_BASE * (int64_t)st->time_base.num);
    }

    /* first, we try the format specific seek */
    AV_NOWARN_DEPRECATED(
    if (s->iformat->read_seek) {
        ff_read_frame_flush(s);
        ret = s->iformat->read_seek(s, stream_index, timestamp, flags);
    } else
        ret = -1;
    )
    if (ret >= 0) {
        return 0;
    }

    if (s->iformat->read_timestamp && !(s->iformat->flags & AVFMT_NOBINSEARCH)) {
        ff_read_frame_flush(s);
        return ff_seek_frame_binary(s, stream_index, timestamp, flags);
    } else if (!(s->iformat->flags & AVFMT_NOGENSEARCH)) {
        ff_read_frame_flush(s);
        return seek_frame_generic(s, stream_index, timestamp, flags);
    }
    else
        return -1;
}

int avformat_seek_file(AVFormatContext *s, int stream_index, int64_t min_ts, int64_t ts, int64_t max_ts, int flags)
{
    if(min_ts > ts || max_ts < ts)
        return -1;

    if (s->iformat->read_seek2) {
        ff_read_frame_flush(s);
        return s->iformat->read_seek2(s, stream_index, min_ts, ts, max_ts, flags);
    }

    if(s->iformat->read_timestamp){
        //try to seek via read_timestamp()
    }

    //Fallback to old API if new is not implemented but old is
    //Note the old has somewat different sematics
    AV_NOWARN_DEPRECATED(
    if(s->iformat->read_seek || 1)
        return av_seek_frame(s, stream_index, ts, flags | (ts - min_ts > (uint64_t)(max_ts - ts) ? AVSEEK_FLAG_BACKWARD : 0));
    )

    // try some generic seek like seek_frame_generic() but with new ts semantics
}

/*******************************************************/

/**
 * Return TRUE if the stream has accurate duration in any stream.
 *
 * @return TRUE if the stream has accurate duration for at least one component.
 */
static int has_duration(AVFormatContext *ic)
{
    int i;
    AVStream *st;
    if(ic->duration != AV_NOPTS_VALUE)
        return 1;

    for(i = 0;i < ic->nb_streams; i++) {
        st = ic->streams[i];
        if (st->duration != AV_NOPTS_VALUE)
            return 1;
    }
    return 0;
}

/**
 * Estimate the stream timings from the one of each components.
 *
 * Also computes the global bitrate if possible.
 */
static void update_stream_timings(AVFormatContext *ic)
{
    int64_t start_time, start_time1, start_time_text, end_time, end_time1;
    int64_t duration, duration1, filesize;
    int i;
    AVStream *st;

    start_time = INT64_MAX;
    start_time_text = INT64_MAX;
    end_time = INT64_MIN;
    duration = INT64_MIN;
    for(i = 0;i < ic->nb_streams; i++) {
        st = ic->streams[i];
        if (st->start_time != AV_NOPTS_VALUE && st->time_base.den) {
            start_time1= av_rescale_q(st->start_time, st->time_base, AV_TIME_BASE_Q);
            if (st->codec->codec_type == AVMEDIA_TYPE_SUBTITLE) {
                if (start_time1 < start_time_text)
                    start_time_text = start_time1;
            } else
            start_time = FFMIN(start_time, start_time1);
            if (st->duration != AV_NOPTS_VALUE) {
                end_time1 = start_time1
                          + av_rescale_q(st->duration, st->time_base, AV_TIME_BASE_Q);
                end_time = FFMAX(end_time, end_time1);
            }
        }
        if (st->duration != AV_NOPTS_VALUE) {
            duration1 = av_rescale_q(st->duration, st->time_base, AV_TIME_BASE_Q);
            duration = FFMAX(duration, duration1);
        }
    }
    if (start_time == INT64_MAX || (start_time > start_time_text && start_time - start_time_text < AV_TIME_BASE))
        start_time = start_time_text;
    if (start_time != INT64_MAX) {
        ic->start_time = start_time;
        if (end_time != INT64_MIN)
            duration = FFMAX(duration, end_time - start_time);
    }
    if (duration != INT64_MIN && ic->duration == AV_NOPTS_VALUE) {
        ic->duration = duration;
    }
        if (ic->pb && (filesize = avio_size(ic->pb)) > 0 && ic->duration != AV_NOPTS_VALUE) {
            /* compute the bitrate */
            ic->bit_rate = (double)filesize * 8.0 * AV_TIME_BASE /
                (double)ic->duration;
        }
}

static void fill_all_stream_timings(AVFormatContext *ic)
{
    int i;
    AVStream *st;

    update_stream_timings(ic);
    for(i = 0;i < ic->nb_streams; i++) {
        st = ic->streams[i];
        if (st->start_time == AV_NOPTS_VALUE) {
            if(ic->start_time != AV_NOPTS_VALUE)
                st->start_time = av_rescale_q(ic->start_time, AV_TIME_BASE_Q, st->time_base);
            if(ic->duration != AV_NOPTS_VALUE)
                st->duration = av_rescale_q(ic->duration, AV_TIME_BASE_Q, st->time_base);
        }
    }
}

static void estimate_timings_from_bit_rate(AVFormatContext *ic)
{
    int64_t filesize, duration;
    int bit_rate, i;
    AVStream *st;

    /* if bit_rate is already set, we believe it */
    if (ic->bit_rate <= 0) {
        bit_rate = 0;
        for(i=0;i<ic->nb_streams;i++) {
            st = ic->streams[i];
            if (st->codec->bit_rate > 0)
            bit_rate += st->codec->bit_rate;
        }
        ic->bit_rate = bit_rate;
    }

    /* if duration is already set, we believe it */
    if (ic->duration == AV_NOPTS_VALUE &&
        ic->bit_rate != 0) {
        filesize = ic->pb ? avio_size(ic->pb) : 0;
        if (filesize > 0) {
            for(i = 0; i < ic->nb_streams; i++) {
                st = ic->streams[i];
                duration= av_rescale(8*filesize, st->time_base.den, ic->bit_rate*(int64_t)st->time_base.num);
                if (st->duration == AV_NOPTS_VALUE)
                    st->duration = duration;
            }
        }
    }
}

#define DURATION_MAX_READ_SIZE 250000
#define DURATION_MAX_RETRY 3

/* only usable for MPEG-PS streams */
static void estimate_timings_from_pts(AVFormatContext *ic, int64_t old_offset)
{
    AVPacket pkt1, *pkt = &pkt1;
    AVStream *st;
    int read_size, i, ret;
    int64_t end_time;
    int64_t filesize, offset, duration;
    int retry=0;

    ic->cur_st = NULL;

    /* flush packet queue */
    flush_packet_queue(ic);

    for (i=0; i<ic->nb_streams; i++) {
        st = ic->streams[i];
        if (st->start_time == AV_NOPTS_VALUE && st->first_dts == AV_NOPTS_VALUE)
            av_log(st->codec, AV_LOG_WARNING, "start time is not set in estimate_timings_from_pts\n");

        if (st->parser) {
            av_parser_close(st->parser);
            st->parser= NULL;
            av_free_packet(&st->cur_pkt);
        }
    }

    /* estimate the end time (duration) */
    /* XXX: may need to support wrapping */
    filesize = ic->pb ? avio_size(ic->pb) : 0;
    end_time = AV_NOPTS_VALUE;
    do{
        offset = filesize - (DURATION_MAX_READ_SIZE<<retry);
        if (offset < 0)
            offset = 0;

        avio_seek(ic->pb, offset, SEEK_SET);
        read_size = 0;
        for(;;) {
            if (read_size >= DURATION_MAX_READ_SIZE<<(FFMAX(retry-1,0)))
                break;

            do {
                ret = av_read_packet(ic, pkt);
            } while(ret == AVERROR(EAGAIN));
            if (ret != 0)
                break;
            read_size += pkt->size;
            st = ic->streams[pkt->stream_index];
            if (pkt->pts != AV_NOPTS_VALUE &&
                (st->start_time != AV_NOPTS_VALUE ||
                 st->first_dts  != AV_NOPTS_VALUE)) {
                duration = end_time = pkt->pts;
                if (st->start_time != AV_NOPTS_VALUE)
                    duration -= st->start_time;
                else
                    duration -= st->first_dts;
                if (duration < 0)
                    duration += 1LL<<st->pts_wrap_bits;
                if (duration > 0) {
                    if (st->duration == AV_NOPTS_VALUE || st->duration < duration)
                        st->duration = duration;
                }
            }
            av_free_packet(pkt);
        }
    }while(   end_time==AV_NOPTS_VALUE
           && filesize > (DURATION_MAX_READ_SIZE<<retry)
           && ++retry <= DURATION_MAX_RETRY);

    fill_all_stream_timings(ic);

    avio_seek(ic->pb, old_offset, SEEK_SET);
    for (i=0; i<ic->nb_streams; i++) {
        st= ic->streams[i];
        st->cur_dts= st->first_dts;
        st->last_IP_pts = AV_NOPTS_VALUE;
        st->reference_dts = AV_NOPTS_VALUE;
    }
}

static void estimate_timings(AVFormatContext *ic, int64_t old_offset)
{
    int64_t file_size;

    /* get the file size, if possible */
    if (ic->iformat->flags & AVFMT_NOFILE) {
        file_size = 0;
    } else {
        file_size = avio_size(ic->pb);
        file_size = FFMAX(0, file_size);
    }

    if ((!strcmp(ic->iformat->name, "mpeg") ||
         !strcmp(ic->iformat->name, "mpegts")) &&
        file_size && ic->pb->seekable) {
        /* get accurate estimate from the PTSes */
        estimate_timings_from_pts(ic, old_offset);
    } else if (has_duration(ic)) {
        /* at least one component has timings - we use them for all
           the components */
        fill_all_stream_timings(ic);
    } else {
        av_log(ic, AV_LOG_WARNING, "Estimating duration from bitrate, this may be inaccurate\n");
        /* less precise: use bitrate info */
        estimate_timings_from_bit_rate(ic);
    }
    update_stream_timings(ic);

    {
        int i;
        AVStream av_unused *st;
        for(i = 0;i < ic->nb_streams; i++) {
            st = ic->streams[i];
            av_dlog(ic, "%d: start_time: %0.3f duration: %0.3f\n", i,
                    (double) st->start_time / AV_TIME_BASE,
                    (double) st->duration   / AV_TIME_BASE);
        }
        av_dlog(ic, "stream: start_time: %0.3f duration: %0.3f bitrate=%d kb/s\n",
                (double) ic->start_time / AV_TIME_BASE,
                (double) ic->duration   / AV_TIME_BASE,
                ic->bit_rate / 1000);
    }
}

static int has_codec_parameters(AVCodecContext *avctx)
{
    int val;
    switch (avctx->codec_type) {
    case AVMEDIA_TYPE_AUDIO:
        val = avctx->sample_rate && avctx->channels && avctx->sample_fmt != AV_SAMPLE_FMT_NONE;
        if (!avctx->frame_size &&
            (avctx->codec_id == CODEC_ID_VORBIS ||
             avctx->codec_id == CODEC_ID_AAC ||
             avctx->codec_id == CODEC_ID_MP1 ||
             avctx->codec_id == CODEC_ID_MP2 ||
             avctx->codec_id == CODEC_ID_MP3 ||
             avctx->codec_id == CODEC_ID_CELT))
            return 0;
        break;
    case AVMEDIA_TYPE_VIDEO:
        val = avctx->width && avctx->pix_fmt != PIX_FMT_NONE;
        break;
    case AVMEDIA_TYPE_DATA:
        if(avctx->codec_id == CODEC_ID_NONE) return 1;
    default:
        val = 1;
        break;
    }
    return avctx->codec_id != CODEC_ID_NONE && val != 0;
}

static int has_decode_delay_been_guessed(AVStream *st)
{
    return st->codec->codec_id != CODEC_ID_H264 ||
        st->info->nb_decoded_frames >= 6;
}

static int try_decode_frame(AVStream *st, AVPacket *avpkt, AVDictionary **options)
{
    AVCodec *codec;
    int got_picture = 1, ret = 0;
    AVFrame picture;
    AVPacket pkt = *avpkt;

    if(!st->codec->codec){
        AVDictionary *thread_opt = NULL;

        codec = avcodec_find_decoder(st->codec->codec_id);
        if (!codec)
            return -1;

        /* force thread count to 1 since the h264 decoder will not extract SPS
         *  and PPS to extradata during multi-threaded decoding */
        av_dict_set(options ? options : &thread_opt, "threads", "1", 0);
        ret = avcodec_open2(st->codec, codec, options ? options : &thread_opt);
        if (!options)
            av_dict_free(&thread_opt);
        if (ret < 0)
            return ret;
    }

    while ((pkt.size > 0 || (!pkt.data && got_picture)) &&
           ret >= 0 &&
           (!has_codec_parameters(st->codec)  ||
           !has_decode_delay_been_guessed(st) ||
           (!st->codec_info_nb_frames && st->codec->codec->capabilities & CODEC_CAP_CHANNEL_CONF))) {
        got_picture = 0;
        avcodec_get_frame_defaults(&picture);
        switch(st->codec->codec_type) {
        case AVMEDIA_TYPE_VIDEO:
            ret = avcodec_decode_video2(st->codec, &picture,
                                        &got_picture, &pkt);
            break;
        case AVMEDIA_TYPE_AUDIO:
            ret = avcodec_decode_audio4(st->codec, &picture, &got_picture, &pkt);
            break;
        default:
            break;
        }
        if (ret >= 0) {
            if (got_picture)
                st->info->nb_decoded_frames++;
            pkt.data += ret;
            pkt.size -= ret;
        }
    }
    if(!pkt.data && !got_picture)
        return -1;
    return ret;
}

unsigned int ff_codec_get_tag(const AVCodecTag *tags, enum CodecID id)
{
    while (tags->id != CODEC_ID_NONE) {
        if (tags->id == id)
            return tags->tag;
        tags++;
    }
    return 0;
}

enum CodecID ff_codec_get_id(const AVCodecTag *tags, unsigned int tag)
{
    int i;
    for(i=0; tags[i].id != CODEC_ID_NONE;i++) {
        if(tag == tags[i].tag)
            return tags[i].id;
    }
    for(i=0; tags[i].id != CODEC_ID_NONE; i++) {
        if (avpriv_toupper4(tag) == avpriv_toupper4(tags[i].tag))
            return tags[i].id;
    }
    return CODEC_ID_NONE;
}

unsigned int av_codec_get_tag(const AVCodecTag * const *tags, enum CodecID id)
{
    int i;
    for(i=0; tags && tags[i]; i++){
        int tag= ff_codec_get_tag(tags[i], id);
        if(tag) return tag;
    }
    return 0;
}

enum CodecID av_codec_get_id(const AVCodecTag * const *tags, unsigned int tag)
{
    int i;
    for(i=0; tags && tags[i]; i++){
        enum CodecID id= ff_codec_get_id(tags[i], tag);
        if(id!=CODEC_ID_NONE) return id;
    }
    return CODEC_ID_NONE;
}

static void compute_chapters_end(AVFormatContext *s)
{
    unsigned int i, j;
    int64_t max_time = s->duration + ((s->start_time == AV_NOPTS_VALUE) ? 0 : s->start_time);

    for (i = 0; i < s->nb_chapters; i++)
        if (s->chapters[i]->end == AV_NOPTS_VALUE) {
            AVChapter *ch = s->chapters[i];
            int64_t   end = max_time ? av_rescale_q(max_time, AV_TIME_BASE_Q, ch->time_base)
                                     : INT64_MAX;

            for (j = 0; j < s->nb_chapters; j++) {
                AVChapter *ch1 = s->chapters[j];
                int64_t next_start = av_rescale_q(ch1->start, ch1->time_base, ch->time_base);
                if (j != i && next_start > ch->start && next_start < end)
                    end = next_start;
            }
            ch->end = (end == INT64_MAX) ? ch->start : end;
        }
}

static int get_std_framerate(int i){
    if(i<60*12) return i*1001;
    else        return ((const int[]){24,30,60,12,15})[i-60*12]*1000*12;
}

/*
 * Is the time base unreliable.
 * This is a heuristic to balance between quick acceptance of the values in
 * the headers vs. some extra checks.
 * Old DivX and Xvid often have nonsense timebases like 1fps or 2fps.
 * MPEG-2 commonly misuses field repeat flags to store different framerates.
 * And there are "variable" fps files this needs to detect as well.
 */
static int tb_unreliable(AVCodecContext *c){
    if(   c->time_base.den >= 101L*c->time_base.num
       || c->time_base.den <    5L*c->time_base.num
/*       || c->codec_tag == AV_RL32("DIVX")
       || c->codec_tag == AV_RL32("XVID")*/
       || c->codec_id == CODEC_ID_MPEG2VIDEO
       || c->codec_id == CODEC_ID_H264
       )
        return 1;
    return 0;
}

#if FF_API_FORMAT_PARAMETERS
int av_find_stream_info(AVFormatContext *ic)
{
    return avformat_find_stream_info(ic, NULL);
}
#endif

int avformat_find_stream_info(AVFormatContext *ic, AVDictionary **options)
{
    int i, count, ret, read_size, j;
    AVStream *st;
    AVPacket pkt1, *pkt;
    AVDictionary *one_thread_opt = NULL;
    int64_t old_offset = avio_tell(ic->pb);
    int orig_nb_streams = ic->nb_streams;        // new streams might appear, no options for those
    int flush_codecs = 1;

    av_dict_set(&one_thread_opt, "threads", "1", 0);

    for(i=0;i<ic->nb_streams;i++) {
        AVCodec *codec;
        AVDictionary *thread_opt = NULL;
        st = ic->streams[i];

        if (st->codec->codec_type == AVMEDIA_TYPE_VIDEO ||
            st->codec->codec_type == AVMEDIA_TYPE_SUBTITLE) {
/*            if(!st->time_base.num)
                st->time_base= */
            if(!st->codec->time_base.num)
                st->codec->time_base= st->time_base;
        }
        //only for the split stuff
        if (!st->parser && !(ic->flags & AVFMT_FLAG_NOPARSE)) {
            st->parser = av_parser_init(st->codec->codec_id);
            if(st->need_parsing == AVSTREAM_PARSE_HEADERS && st->parser){
                st->parser->flags |= PARSER_FLAG_COMPLETE_FRAMES;
            }
        }
        assert(!st->codec->codec);
        codec = avcodec_find_decoder(st->codec->codec_id);

<<<<<<< HEAD
        if (options)
            av_dict_set(&options[i], "threads", "1", 0);
=======
        /* force thread count to 1 since the h264 decoder will not extract SPS
         *  and PPS to extradata during multi-threaded decoding */
        av_dict_set(options ? &options[i] : &thread_opt, "threads", "1", 0);
>>>>>>> 23e57d16

        /* Ensure that subtitle_header is properly set. */
        if (st->codec->codec_type == AVMEDIA_TYPE_SUBTITLE
            && codec && !st->codec->codec)
<<<<<<< HEAD
            avcodec_open2(st->codec, codec, options ? &options[i] : &one_thread_opt);
=======
            avcodec_open2(st->codec, codec, options ? &options[i]
                              : &thread_opt);
>>>>>>> 23e57d16

        //try to just open decoders, in case this is enough to get parameters
        if(!has_codec_parameters(st->codec)){
            if (codec && !st->codec->codec)
                avcodec_open2(st->codec, codec, options ? &options[i]
<<<<<<< HEAD
                              : &one_thread_opt);
=======
                              : &thread_opt);
>>>>>>> 23e57d16
        }
        if (!options)
            av_dict_free(&thread_opt);
    }

    for (i=0; i<ic->nb_streams; i++) {
        ic->streams[i]->info->last_dts = AV_NOPTS_VALUE;
    }

    count = 0;
    read_size = 0;
    for(;;) {
        if (ff_check_interrupt(&ic->interrupt_callback)){
            ret= AVERROR_EXIT;
            av_log(ic, AV_LOG_DEBUG, "interrupted\n");
            break;
        }

        /* check if one codec still needs to be handled */
        for(i=0;i<ic->nb_streams;i++) {
            int fps_analyze_framecount = 20;

            st = ic->streams[i];
            if (!has_codec_parameters(st->codec))
                break;
            /* if the timebase is coarse (like the usual millisecond precision
               of mkv), we need to analyze more frames to reliably arrive at
               the correct fps */
            if (av_q2d(st->time_base) > 0.0005)
                fps_analyze_framecount *= 2;
            if (ic->fps_probe_size >= 0)
                fps_analyze_framecount = ic->fps_probe_size;
            /* variable fps and no guess at the real fps */
            if(   tb_unreliable(st->codec) && !(st->r_frame_rate.num && st->avg_frame_rate.num)
               && st->info->duration_count < fps_analyze_framecount
               && st->codec->codec_type == AVMEDIA_TYPE_VIDEO)
                break;
            if(st->parser && st->parser->parser->split && !st->codec->extradata)
                break;
            if(st->first_dts == AV_NOPTS_VALUE && (st->codec->codec_type == AVMEDIA_TYPE_VIDEO || st->codec->codec_type == AVMEDIA_TYPE_AUDIO))
                break;
        }
        if (i == ic->nb_streams) {
            /* NOTE: if the format has no header, then we need to read
               some packets to get most of the streams, so we cannot
               stop here */
            if (!(ic->ctx_flags & AVFMTCTX_NOHEADER)) {
                /* if we found the info for all the codecs, we can stop */
                ret = count;
                av_log(ic, AV_LOG_DEBUG, "All info found\n");
                flush_codecs = 0;
                break;
            }
        }
        /* we did not get all the codec info, but we read too much data */
        if (read_size >= ic->probesize) {
            ret = count;
            av_log(ic, AV_LOG_DEBUG, "Probe buffer size limit %d reached\n", ic->probesize);
            break;
        }

        /* NOTE: a new stream can be added there if no header in file
           (AVFMTCTX_NOHEADER) */
        ret = read_frame_internal(ic, &pkt1);
        if (ret == AVERROR(EAGAIN))
            continue;

        if (ret < 0) {
            /* EOF or error*/
            break;
        }

        pkt= add_to_pktbuf(&ic->packet_buffer, &pkt1, &ic->packet_buffer_end);
        if ((ret = av_dup_packet(pkt)) < 0)
            goto find_stream_info_err;

        read_size += pkt->size;

        st = ic->streams[pkt->stream_index];
        if (st->codec_info_nb_frames>1) {
            int64_t t=0;
            if (st->time_base.den > 0)
                t = av_rescale_q(st->info->codec_info_duration, st->time_base, AV_TIME_BASE_Q);
            if (st->avg_frame_rate.num > 0)
                t = FFMAX(t, av_rescale_q(st->codec_info_nb_frames, (AVRational){st->avg_frame_rate.den, st->avg_frame_rate.num}, AV_TIME_BASE_Q));

            if (t >= ic->max_analyze_duration) {
                av_log(ic, AV_LOG_WARNING, "max_analyze_duration %d reached at %"PRId64"\n", ic->max_analyze_duration, t);
                break;
            }
            st->info->codec_info_duration += pkt->duration;
        }
        {
            int64_t last = st->info->last_dts;

            if(pkt->dts != AV_NOPTS_VALUE && last != AV_NOPTS_VALUE && pkt->dts > last){
                double dts= pkt->dts * av_q2d(st->time_base);
                int64_t duration= pkt->dts - last;

//                 if(st->codec->codec_type == AVMEDIA_TYPE_VIDEO)
//                     av_log(NULL, AV_LOG_ERROR, "%f\n", dts);
                for (i=1; i<FF_ARRAY_ELEMS(st->info->duration_error[0][0]); i++) {
                    int framerate= get_std_framerate(i);
                    double sdts= dts*framerate/(1001*12);
                    for(j=0; j<2; j++){
                        int ticks= lrintf(sdts+j*0.5);
                        double error= sdts - ticks + j*0.5;
                        st->info->duration_error[j][0][i] += error;
                        st->info->duration_error[j][1][i] += error*error;
                    }
                }
                st->info->duration_count++;
                // ignore the first 4 values, they might have some random jitter
                if (st->info->duration_count > 3)
                    st->info->duration_gcd = av_gcd(st->info->duration_gcd, duration);
            }
            if (last == AV_NOPTS_VALUE || st->info->duration_count <= 1)
                st->info->last_dts = pkt->dts;
        }
        if(st->parser && st->parser->parser->split && !st->codec->extradata){
            int i= st->parser->parser->split(st->codec, pkt->data, pkt->size);
            if (i > 0 && i < FF_MAX_EXTRADATA_SIZE) {
                st->codec->extradata_size= i;
                st->codec->extradata= av_malloc(st->codec->extradata_size + FF_INPUT_BUFFER_PADDING_SIZE);
                if (!st->codec->extradata)
                    return AVERROR(ENOMEM);
                memcpy(st->codec->extradata, pkt->data, st->codec->extradata_size);
                memset(st->codec->extradata + i, 0, FF_INPUT_BUFFER_PADDING_SIZE);
            }
        }

        /* if still no information, we try to open the codec and to
           decompress the frame. We try to avoid that in most cases as
           it takes longer and uses more memory. For MPEG-4, we need to
           decompress for QuickTime.

           If CODEC_CAP_CHANNEL_CONF is set this will force decoding of at
           least one frame of codec data, this makes sure the codec initializes
           the channel configuration and does not only trust the values from the container.
        */
        try_decode_frame(st, pkt, (options && i < orig_nb_streams ) ? &options[i] : NULL);

        st->codec_info_nb_frames++;
        count++;
    }

    if (flush_codecs) {
        AVPacket empty_pkt = { 0 };
        int err;
        av_init_packet(&empty_pkt);

        ret = -1; /* we could not have all the codec parameters before EOF */
        for(i=0;i<ic->nb_streams;i++) {
            st = ic->streams[i];

            /* flush the decoders */
            while ((err = try_decode_frame(st, &empty_pkt,
                                           (options && i < orig_nb_streams) ?
                                            &options[i] : NULL)) >= 0)
                if (has_codec_parameters(st->codec))
                    break;

            if (!has_codec_parameters(st->codec)){
                char buf[256];
                avcodec_string(buf, sizeof(buf), st->codec, 0);
                av_log(ic, AV_LOG_WARNING, "Could not find codec parameters (%s)\n", buf);
            } else {
                ret = 0;
            }
        }
    }

    // close codecs which were opened in try_decode_frame()
    for(i=0;i<ic->nb_streams;i++) {
        st = ic->streams[i];
        if(st->codec->codec)
            avcodec_close(st->codec);
    }
    for(i=0;i<ic->nb_streams;i++) {
        st = ic->streams[i];
        if (st->codec_info_nb_frames>2 && !st->avg_frame_rate.num && st->info->codec_info_duration)
            av_reduce(&st->avg_frame_rate.num, &st->avg_frame_rate.den,
                     (st->codec_info_nb_frames-2)*(int64_t)st->time_base.den,
                      st->info->codec_info_duration*(int64_t)st->time_base.num, 60000);
        if (st->codec->codec_type == AVMEDIA_TYPE_VIDEO) {
            if(st->codec->codec_id == CODEC_ID_RAWVIDEO && !st->codec->codec_tag && !st->codec->bits_per_coded_sample){
                uint32_t tag= avcodec_pix_fmt_to_codec_tag(st->codec->pix_fmt);
                if(ff_find_pix_fmt(ff_raw_pix_fmt_tags, tag) == st->codec->pix_fmt)
                    st->codec->codec_tag= tag;
            }

            // the check for tb_unreliable() is not completely correct, since this is not about handling
            // a unreliable/inexact time base, but a time base that is finer than necessary, as e.g.
            // ipmovie.c produces.
            if (tb_unreliable(st->codec) && st->info->duration_count > 15 && st->info->duration_gcd > FFMAX(1, st->time_base.den/(500LL*st->time_base.num)) && !st->r_frame_rate.num)
                av_reduce(&st->r_frame_rate.num, &st->r_frame_rate.den, st->time_base.den, st->time_base.num * st->info->duration_gcd, INT_MAX);
            if (st->info->duration_count && !st->r_frame_rate.num
               && tb_unreliable(st->codec) /*&&
               //FIXME we should not special-case MPEG-2, but this needs testing with non-MPEG-2 ...
               st->time_base.num*duration_sum[i]/st->info->duration_count*101LL > st->time_base.den*/){
                int num = 0;
                double best_error= 0.01;

                for (j=1; j<FF_ARRAY_ELEMS(st->info->duration_error[0][0]); j++) {
                    int k;

                    if(st->info->codec_info_duration && st->info->codec_info_duration*av_q2d(st->time_base) < (1001*12.0)/get_std_framerate(j))
                        continue;
                    if(!st->info->codec_info_duration && 1.0 < (1001*12.0)/get_std_framerate(j))
                        continue;
                    for(k=0; k<2; k++){
                        int n= st->info->duration_count;
                        double a= st->info->duration_error[k][0][j] / n;
                        double error= st->info->duration_error[k][1][j]/n - a*a;

                        if(error < best_error && best_error> 0.000000001){
                            best_error= error;
                            num = get_std_framerate(j);
                        }
                        if(error < 0.02)
                            av_log(NULL, AV_LOG_DEBUG, "rfps: %f %f\n", get_std_framerate(j) / 12.0/1001, error);
                    }
                }
                // do not increase frame rate by more than 1 % in order to match a standard rate.
                if (num && (!st->r_frame_rate.num || (double)num/(12*1001) < 1.01 * av_q2d(st->r_frame_rate)))
                    av_reduce(&st->r_frame_rate.num, &st->r_frame_rate.den, num, 12*1001, INT_MAX);
            }

            if (!st->r_frame_rate.num){
                if(    st->codec->time_base.den * (int64_t)st->time_base.num
                    <= st->codec->time_base.num * st->codec->ticks_per_frame * (int64_t)st->time_base.den){
                    st->r_frame_rate.num = st->codec->time_base.den;
                    st->r_frame_rate.den = st->codec->time_base.num * st->codec->ticks_per_frame;
                }else{
                    st->r_frame_rate.num = st->time_base.den;
                    st->r_frame_rate.den = st->time_base.num;
                }
            }
        }else if(st->codec->codec_type == AVMEDIA_TYPE_AUDIO) {
            if(!st->codec->bits_per_coded_sample)
                st->codec->bits_per_coded_sample= av_get_bits_per_sample(st->codec->codec_id);
            // set stream disposition based on audio service type
            switch (st->codec->audio_service_type) {
            case AV_AUDIO_SERVICE_TYPE_EFFECTS:
                st->disposition = AV_DISPOSITION_CLEAN_EFFECTS;    break;
            case AV_AUDIO_SERVICE_TYPE_VISUALLY_IMPAIRED:
                st->disposition = AV_DISPOSITION_VISUAL_IMPAIRED;  break;
            case AV_AUDIO_SERVICE_TYPE_HEARING_IMPAIRED:
                st->disposition = AV_DISPOSITION_HEARING_IMPAIRED; break;
            case AV_AUDIO_SERVICE_TYPE_COMMENTARY:
                st->disposition = AV_DISPOSITION_COMMENT;          break;
            case AV_AUDIO_SERVICE_TYPE_KARAOKE:
                st->disposition = AV_DISPOSITION_KARAOKE;          break;
            }
        }
    }

    estimate_timings(ic, old_offset);

    compute_chapters_end(ic);

#if 0
    /* correct DTS for B-frame streams with no timestamps */
    for(i=0;i<ic->nb_streams;i++) {
        st = ic->streams[i];
        if (st->codec->codec_type == AVMEDIA_TYPE_VIDEO) {
            if(b-frames){
                ppktl = &ic->packet_buffer;
                while(ppkt1){
                    if(ppkt1->stream_index != i)
                        continue;
                    if(ppkt1->pkt->dts < 0)
                        break;
                    if(ppkt1->pkt->pts != AV_NOPTS_VALUE)
                        break;
                    ppkt1->pkt->dts -= delta;
                    ppkt1= ppkt1->next;
                }
                if(ppkt1)
                    continue;
                st->cur_dts -= delta;
            }
        }
    }
#endif

 find_stream_info_err:
    for (i=0; i < ic->nb_streams; i++) {
        if (ic->streams[i]->codec)
            ic->streams[i]->codec->thread_count = 0;
        av_freep(&ic->streams[i]->info);
    }

    av_dict_free(&one_thread_opt);
    return ret;
}

AVProgram *av_find_program_from_stream(AVFormatContext *ic, AVProgram *last, int s)
{
    int i, j;

    for (i = 0; i < ic->nb_programs; i++) {
        if (ic->programs[i] == last) {
            last = NULL;
        } else {
            if (!last)
                for (j = 0; j < ic->programs[i]->nb_stream_indexes; j++)
                    if (ic->programs[i]->stream_index[j] == s)
                        return ic->programs[i];
        }
    }
    return NULL;
}

int av_find_best_stream(AVFormatContext *ic,
                        enum AVMediaType type,
                        int wanted_stream_nb,
                        int related_stream,
                        AVCodec **decoder_ret,
                        int flags)
{
    int i, nb_streams = ic->nb_streams;
    int ret = AVERROR_STREAM_NOT_FOUND, best_count = -1;
    unsigned *program = NULL;
    AVCodec *decoder = NULL, *best_decoder = NULL;

    if (related_stream >= 0 && wanted_stream_nb < 0) {
        AVProgram *p = av_find_program_from_stream(ic, NULL, related_stream);
        if (p) {
            program = p->stream_index;
            nb_streams = p->nb_stream_indexes;
        }
    }
    for (i = 0; i < nb_streams; i++) {
        int real_stream_index = program ? program[i] : i;
        AVStream *st = ic->streams[real_stream_index];
        AVCodecContext *avctx = st->codec;
        if (avctx->codec_type != type)
            continue;
        if (wanted_stream_nb >= 0 && real_stream_index != wanted_stream_nb)
            continue;
        if (st->disposition & (AV_DISPOSITION_HEARING_IMPAIRED|AV_DISPOSITION_VISUAL_IMPAIRED))
            continue;
        if (decoder_ret) {
            decoder = avcodec_find_decoder(st->codec->codec_id);
            if (!decoder) {
                if (ret < 0)
                    ret = AVERROR_DECODER_NOT_FOUND;
                continue;
            }
        }
        if (best_count >= st->codec_info_nb_frames)
            continue;
        best_count = st->codec_info_nb_frames;
        ret = real_stream_index;
        best_decoder = decoder;
        if (program && i == nb_streams - 1 && ret < 0) {
            program = NULL;
            nb_streams = ic->nb_streams;
            i = 0; /* no related stream found, try again with everything */
        }
    }
    if (decoder_ret)
        *decoder_ret = best_decoder;
    return ret;
}

/*******************************************************/

int av_read_play(AVFormatContext *s)
{
    if (s->iformat->read_play)
        return s->iformat->read_play(s);
    if (s->pb)
        return avio_pause(s->pb, 0);
    return AVERROR(ENOSYS);
}

int av_read_pause(AVFormatContext *s)
{
    if (s->iformat->read_pause)
        return s->iformat->read_pause(s);
    if (s->pb)
        return avio_pause(s->pb, 1);
    return AVERROR(ENOSYS);
}

#if FF_API_FORMAT_PARAMETERS
void av_close_input_stream(AVFormatContext *s)
{
    flush_packet_queue(s);
    if (s->iformat->read_close)
        s->iformat->read_close(s);
    avformat_free_context(s);
}
#endif

void avformat_free_context(AVFormatContext *s)
{
    int i;
    AVStream *st;

    av_opt_free(s);
    if (s->iformat && s->iformat->priv_class && s->priv_data)
        av_opt_free(s->priv_data);

    for(i=0;i<s->nb_streams;i++) {
        /* free all data in a stream component */
        st = s->streams[i];
        if (st->parser) {
            av_parser_close(st->parser);
            av_free_packet(&st->cur_pkt);
        }
        av_dict_free(&st->metadata);
        av_freep(&st->index_entries);
        av_freep(&st->codec->extradata);
        av_freep(&st->codec->subtitle_header);
        av_freep(&st->codec);
        av_freep(&st->priv_data);
        av_freep(&st->info);
        av_freep(&st);
    }
    for(i=s->nb_programs-1; i>=0; i--) {
        av_dict_free(&s->programs[i]->metadata);
        av_freep(&s->programs[i]->stream_index);
        av_freep(&s->programs[i]);
    }
    av_freep(&s->programs);
    av_freep(&s->priv_data);
    while(s->nb_chapters--) {
        av_dict_free(&s->chapters[s->nb_chapters]->metadata);
        av_freep(&s->chapters[s->nb_chapters]);
    }
    av_freep(&s->chapters);
    av_dict_free(&s->metadata);
    av_freep(&s->streams);
    av_free(s);
}

#if FF_API_CLOSE_INPUT_FILE
void av_close_input_file(AVFormatContext *s)
{
    avformat_close_input(&s);
}
#endif

void avformat_close_input(AVFormatContext **ps)
{
    AVFormatContext *s = *ps;
    AVIOContext *pb = (s->iformat && (s->iformat->flags & AVFMT_NOFILE)) || (s->flags & AVFMT_FLAG_CUSTOM_IO) ?
                       NULL : s->pb;
    flush_packet_queue(s);
    if (s->iformat && (s->iformat->read_close))
        s->iformat->read_close(s);
    avformat_free_context(s);
    *ps = NULL;
    if (pb)
        avio_close(pb);
}

#if FF_API_NEW_STREAM
AVStream *av_new_stream(AVFormatContext *s, int id)
{
    AVStream *st = avformat_new_stream(s, NULL);
    if (st)
        st->id = id;
    return st;
}
#endif

AVStream *avformat_new_stream(AVFormatContext *s, AVCodec *c)
{
    AVStream *st;
    int i;
    AVStream **streams;

    if (s->nb_streams >= INT_MAX/sizeof(*streams))
        return NULL;
    streams = av_realloc(s->streams, (s->nb_streams + 1) * sizeof(*streams));
    if (!streams)
        return NULL;
    s->streams = streams;

    st = av_mallocz(sizeof(AVStream));
    if (!st)
        return NULL;
    if (!(st->info = av_mallocz(sizeof(*st->info)))) {
        av_free(st);
        return NULL;
    }

    st->codec = avcodec_alloc_context3(c);
    if (s->iformat) {
        /* no default bitrate if decoding */
        st->codec->bit_rate = 0;
    }
    st->index = s->nb_streams;
    st->start_time = AV_NOPTS_VALUE;
    st->duration = AV_NOPTS_VALUE;
        /* we set the current DTS to 0 so that formats without any timestamps
           but durations get some timestamps, formats with some unknown
           timestamps have their first few packets buffered and the
           timestamps corrected before they are returned to the user */
    st->cur_dts = 0;
    st->first_dts = AV_NOPTS_VALUE;
    st->probe_packets = MAX_PROBE_PACKETS;

    /* default pts setting is MPEG-like */
    avpriv_set_pts_info(st, 33, 1, 90000);
    st->last_IP_pts = AV_NOPTS_VALUE;
    for(i=0; i<MAX_REORDER_DELAY+1; i++)
        st->pts_buffer[i]= AV_NOPTS_VALUE;
    st->reference_dts = AV_NOPTS_VALUE;

    st->sample_aspect_ratio = (AVRational){0,1};

    s->streams[s->nb_streams++] = st;
    return st;
}

AVProgram *av_new_program(AVFormatContext *ac, int id)
{
    AVProgram *program=NULL;
    int i;

    av_dlog(ac, "new_program: id=0x%04x\n", id);

    for(i=0; i<ac->nb_programs; i++)
        if(ac->programs[i]->id == id)
            program = ac->programs[i];

    if(!program){
        program = av_mallocz(sizeof(AVProgram));
        if (!program)
            return NULL;
        dynarray_add(&ac->programs, &ac->nb_programs, program);
        program->discard = AVDISCARD_NONE;
    }
    program->id = id;

    return program;
}

AVChapter *avpriv_new_chapter(AVFormatContext *s, int id, AVRational time_base, int64_t start, int64_t end, const char *title)
{
    AVChapter *chapter = NULL;
    int i;

    for(i=0; i<s->nb_chapters; i++)
        if(s->chapters[i]->id == id)
            chapter = s->chapters[i];

    if(!chapter){
        chapter= av_mallocz(sizeof(AVChapter));
        if(!chapter)
            return NULL;
        dynarray_add(&s->chapters, &s->nb_chapters, chapter);
    }
    av_dict_set(&chapter->metadata, "title", title, 0);
    chapter->id    = id;
    chapter->time_base= time_base;
    chapter->start = start;
    chapter->end   = end;

    return chapter;
}

/************************************************************/
/* output media file */

#if FF_API_FORMAT_PARAMETERS
int av_set_parameters(AVFormatContext *s, AVFormatParameters *ap)
{
    if (s->oformat->priv_data_size > 0) {
        s->priv_data = av_mallocz(s->oformat->priv_data_size);
        if (!s->priv_data)
            return AVERROR(ENOMEM);
        if (s->oformat->priv_class) {
            *(const AVClass**)s->priv_data= s->oformat->priv_class;
            av_opt_set_defaults(s->priv_data);
        }
    } else
        s->priv_data = NULL;

    return 0;
}
#endif

int avformat_alloc_output_context2(AVFormatContext **avctx, AVOutputFormat *oformat,
                                   const char *format, const char *filename)
{
    AVFormatContext *s = avformat_alloc_context();
    int ret = 0;

    *avctx = NULL;
    if (!s)
        goto nomem;

    if (!oformat) {
        if (format) {
            oformat = av_guess_format(format, NULL, NULL);
            if (!oformat) {
                av_log(s, AV_LOG_ERROR, "Requested output format '%s' is not a suitable output format\n", format);
                ret = AVERROR(EINVAL);
                goto error;
            }
        } else {
            oformat = av_guess_format(NULL, filename, NULL);
            if (!oformat) {
                ret = AVERROR(EINVAL);
                av_log(s, AV_LOG_ERROR, "Unable to find a suitable output format for '%s'\n",
                       filename);
                goto error;
            }
        }
    }

    s->oformat = oformat;
    if (s->oformat->priv_data_size > 0) {
        s->priv_data = av_mallocz(s->oformat->priv_data_size);
        if (!s->priv_data)
            goto nomem;
        if (s->oformat->priv_class) {
            *(const AVClass**)s->priv_data= s->oformat->priv_class;
            av_opt_set_defaults(s->priv_data);
        }
    } else
        s->priv_data = NULL;

    if (filename)
        av_strlcpy(s->filename, filename, sizeof(s->filename));
    *avctx = s;
    return 0;
nomem:
    av_log(s, AV_LOG_ERROR, "Out of memory\n");
    ret = AVERROR(ENOMEM);
error:
    avformat_free_context(s);
    return ret;
}

#if FF_API_ALLOC_OUTPUT_CONTEXT
AVFormatContext *avformat_alloc_output_context(const char *format,
                                               AVOutputFormat *oformat, const char *filename)
{
    AVFormatContext *avctx;
    int ret = avformat_alloc_output_context2(&avctx, oformat, format, filename);
    return ret < 0 ? NULL : avctx;
}
#endif

static int validate_codec_tag(AVFormatContext *s, AVStream *st)
{
    const AVCodecTag *avctag;
    int n;
    enum CodecID id = CODEC_ID_NONE;
    unsigned int tag = 0;

    /**
     * Check that tag + id is in the table
     * If neither is in the table -> OK
     * If tag is in the table with another id -> FAIL
     * If id is in the table with another tag -> FAIL unless strict < normal
     */
    for (n = 0; s->oformat->codec_tag[n]; n++) {
        avctag = s->oformat->codec_tag[n];
        while (avctag->id != CODEC_ID_NONE) {
            if (avpriv_toupper4(avctag->tag) == avpriv_toupper4(st->codec->codec_tag)) {
                id = avctag->id;
                if (id == st->codec->codec_id)
                    return 1;
            }
            if (avctag->id == st->codec->codec_id)
                tag = avctag->tag;
            avctag++;
        }
    }
    if (id != CODEC_ID_NONE)
        return 0;
    if (tag && (st->codec->strict_std_compliance >= FF_COMPLIANCE_NORMAL))
        return 0;
    return 1;
}

#if FF_API_FORMAT_PARAMETERS
int av_write_header(AVFormatContext *s)
{
    return avformat_write_header(s, NULL);
}
#endif

int avformat_write_header(AVFormatContext *s, AVDictionary **options)
{
    int ret = 0, i;
    AVStream *st;
    AVDictionary *tmp = NULL;

    if (options)
        av_dict_copy(&tmp, *options, 0);
    if ((ret = av_opt_set_dict(s, &tmp)) < 0)
        goto fail;
    if (s->priv_data && s->oformat->priv_class && *(const AVClass**)s->priv_data==s->oformat->priv_class &&
        (ret = av_opt_set_dict(s->priv_data, &tmp)) < 0)
        goto fail;

    // some sanity checks
    if (s->nb_streams == 0 && !(s->oformat->flags & AVFMT_NOSTREAMS)) {
        av_log(s, AV_LOG_ERROR, "no streams\n");
        ret = AVERROR(EINVAL);
        goto fail;
    }

    for(i=0;i<s->nb_streams;i++) {
        st = s->streams[i];

        switch (st->codec->codec_type) {
        case AVMEDIA_TYPE_AUDIO:
            if(st->codec->sample_rate<=0){
                av_log(s, AV_LOG_ERROR, "sample rate not set\n");
                ret = AVERROR(EINVAL);
                goto fail;
            }
            if(!st->codec->block_align)
                st->codec->block_align = st->codec->channels *
                    av_get_bits_per_sample(st->codec->codec_id) >> 3;
            break;
        case AVMEDIA_TYPE_VIDEO:
            if(st->codec->time_base.num<=0 || st->codec->time_base.den<=0){ //FIXME audio too?
                av_log(s, AV_LOG_ERROR, "time base not set\n");
                ret = AVERROR(EINVAL);
                goto fail;
            }
            if((st->codec->width<=0 || st->codec->height<=0) && !(s->oformat->flags & AVFMT_NODIMENSIONS)){
                av_log(s, AV_LOG_ERROR, "dimensions not set\n");
                ret = AVERROR(EINVAL);
                goto fail;
            }
            if(av_cmp_q(st->sample_aspect_ratio, st->codec->sample_aspect_ratio)
               && FFABS(av_q2d(st->sample_aspect_ratio) - av_q2d(st->codec->sample_aspect_ratio)) > 0.004*av_q2d(st->sample_aspect_ratio)
            ){
                av_log(s, AV_LOG_ERROR, "Aspect ratio mismatch between encoder and muxer layer\n");
                ret = AVERROR(EINVAL);
                goto fail;
            }
            break;
        }

        if(s->oformat->codec_tag){
            if(st->codec->codec_tag && st->codec->codec_id == CODEC_ID_RAWVIDEO && av_codec_get_tag(s->oformat->codec_tag, st->codec->codec_id) == 0 && !validate_codec_tag(s, st)){
                //the current rawvideo encoding system ends up setting the wrong codec_tag for avi, we override it here
                st->codec->codec_tag= 0;
            }
            if(st->codec->codec_tag){
                if (!validate_codec_tag(s, st)) {
                    char tagbuf[32];
                    av_get_codec_tag_string(tagbuf, sizeof(tagbuf), st->codec->codec_tag);
                    av_log(s, AV_LOG_ERROR,
                           "Tag %s/0x%08x incompatible with output codec id '%d'\n",
                           tagbuf, st->codec->codec_tag, st->codec->codec_id);
                    ret = AVERROR_INVALIDDATA;
                    goto fail;
                }
            }else
                st->codec->codec_tag= av_codec_get_tag(s->oformat->codec_tag, st->codec->codec_id);
        }

        if(s->oformat->flags & AVFMT_GLOBALHEADER &&
            !(st->codec->flags & CODEC_FLAG_GLOBAL_HEADER))
          av_log(s, AV_LOG_WARNING, "Codec for stream %d does not use global headers but container format requires global headers\n", i);
    }

    if (!s->priv_data && s->oformat->priv_data_size > 0) {
        s->priv_data = av_mallocz(s->oformat->priv_data_size);
        if (!s->priv_data) {
            ret = AVERROR(ENOMEM);
            goto fail;
        }
        if (s->oformat->priv_class) {
            *(const AVClass**)s->priv_data= s->oformat->priv_class;
            av_opt_set_defaults(s->priv_data);
            if ((ret = av_opt_set_dict(s->priv_data, &tmp)) < 0)
                goto fail;
        }
    }

    /* set muxer identification string */
    if (s->nb_streams && !(s->streams[0]->codec->flags & CODEC_FLAG_BITEXACT)) {
        av_dict_set(&s->metadata, "encoder", LIBAVFORMAT_IDENT, 0);
    }

    if(s->oformat->write_header){
        ret = s->oformat->write_header(s);
        if (ret < 0)
            goto fail;
    }

    /* init PTS generation */
    for(i=0;i<s->nb_streams;i++) {
        int64_t den = AV_NOPTS_VALUE;
        st = s->streams[i];

        switch (st->codec->codec_type) {
        case AVMEDIA_TYPE_AUDIO:
            den = (int64_t)st->time_base.num * st->codec->sample_rate;
            break;
        case AVMEDIA_TYPE_VIDEO:
            den = (int64_t)st->time_base.num * st->codec->time_base.den;
            break;
        default:
            break;
        }
        if (den != AV_NOPTS_VALUE) {
            if (den <= 0) {
                ret = AVERROR_INVALIDDATA;
                goto fail;
            }
            frac_init(&st->pts, 0, 0, den);
        }
    }

    if (options) {
        av_dict_free(options);
        *options = tmp;
    }
    return 0;
fail:
    av_dict_free(&tmp);
    return ret;
}

//FIXME merge with compute_pkt_fields
static int compute_pkt_fields2(AVFormatContext *s, AVStream *st, AVPacket *pkt){
    int delay = FFMAX(st->codec->has_b_frames, !!st->codec->max_b_frames);
    int num, den, frame_size, i;

    av_dlog(s, "compute_pkt_fields2: pts:%"PRId64" dts:%"PRId64" cur_dts:%"PRId64" b:%d size:%d st:%d\n",
            pkt->pts, pkt->dts, st->cur_dts, delay, pkt->size, pkt->stream_index);

    /* duration field */
    if (pkt->duration == 0) {
        compute_frame_duration(&num, &den, st, NULL, pkt);
        if (den && num) {
            pkt->duration = av_rescale(1, num * (int64_t)st->time_base.den * st->codec->ticks_per_frame, den * (int64_t)st->time_base.num);
        }
    }

    if(pkt->pts == AV_NOPTS_VALUE && pkt->dts != AV_NOPTS_VALUE && delay==0)
        pkt->pts= pkt->dts;

    //XXX/FIXME this is a temporary hack until all encoders output pts
    if((pkt->pts == 0 || pkt->pts == AV_NOPTS_VALUE) && pkt->dts == AV_NOPTS_VALUE && !delay){
        pkt->dts=
//        pkt->pts= st->cur_dts;
        pkt->pts= st->pts.val;
    }

    //calculate dts from pts
    if(pkt->pts != AV_NOPTS_VALUE && pkt->dts == AV_NOPTS_VALUE && delay <= MAX_REORDER_DELAY){
        st->pts_buffer[0]= pkt->pts;
        for(i=1; i<delay+1 && st->pts_buffer[i] == AV_NOPTS_VALUE; i++)
            st->pts_buffer[i]= pkt->pts + (i-delay-1) * pkt->duration;
        for(i=0; i<delay && st->pts_buffer[i] > st->pts_buffer[i+1]; i++)
            FFSWAP(int64_t, st->pts_buffer[i], st->pts_buffer[i+1]);

        pkt->dts= st->pts_buffer[0];
    }

    if(st->cur_dts && st->cur_dts != AV_NOPTS_VALUE && ((!(s->oformat->flags & AVFMT_TS_NONSTRICT) && st->cur_dts >= pkt->dts) || st->cur_dts > pkt->dts)){
        av_log(s, AV_LOG_ERROR,
               "Application provided invalid, non monotonically increasing dts to muxer in stream %d: %"PRId64" >= %"PRId64"\n",
               st->index, st->cur_dts, pkt->dts);
        return AVERROR(EINVAL);
    }
    if(pkt->dts != AV_NOPTS_VALUE && pkt->pts != AV_NOPTS_VALUE && pkt->pts < pkt->dts){
        av_log(s, AV_LOG_ERROR, "pts < dts in stream %d\n", st->index);
        return AVERROR(EINVAL);
    }

//    av_log(s, AV_LOG_DEBUG, "av_write_frame: pts2:%"PRId64" dts2:%"PRId64"\n", pkt->pts, pkt->dts);
    st->cur_dts= pkt->dts;
    st->pts.val= pkt->dts;

    /* update pts */
    switch (st->codec->codec_type) {
    case AVMEDIA_TYPE_AUDIO:
        frame_size = get_audio_frame_size(st->codec, pkt->size);

        /* HACK/FIXME, we skip the initial 0 size packets as they are most
           likely equal to the encoder delay, but it would be better if we
           had the real timestamps from the encoder */
        if (frame_size >= 0 && (pkt->size || st->pts.num!=st->pts.den>>1 || st->pts.val)) {
            frac_add(&st->pts, (int64_t)st->time_base.den * frame_size);
        }
        break;
    case AVMEDIA_TYPE_VIDEO:
        frac_add(&st->pts, (int64_t)st->time_base.den * st->codec->time_base.num);
        break;
    default:
        break;
    }
    return 0;
}

int av_write_frame(AVFormatContext *s, AVPacket *pkt)
{
    int ret = compute_pkt_fields2(s, s->streams[pkt->stream_index], pkt);

    if(ret<0 && !(s->oformat->flags & AVFMT_NOTIMESTAMPS))
        return ret;

    ret= s->oformat->write_packet(s, pkt);

    if (ret >= 0)
        s->streams[pkt->stream_index]->nb_frames++;
    return ret;
}

#define CHUNK_START 0x1000

int ff_interleave_add_packet(AVFormatContext *s, AVPacket *pkt,
                              int (*compare)(AVFormatContext *, AVPacket *, AVPacket *))
{
    AVPacketList **next_point, *this_pktl;
    AVStream *st= s->streams[pkt->stream_index];
    int chunked= s->max_chunk_size || s->max_chunk_duration;

    this_pktl = av_mallocz(sizeof(AVPacketList));
    if (!this_pktl)
        return AVERROR(ENOMEM);
    this_pktl->pkt= *pkt;
    pkt->destruct= NULL;             // do not free original but only the copy
    av_dup_packet(&this_pktl->pkt);  // duplicate the packet if it uses non-alloced memory

    if(s->streams[pkt->stream_index]->last_in_packet_buffer){
        next_point = &(st->last_in_packet_buffer->next);
    }else{
        next_point = &s->packet_buffer;
    }

    if(*next_point){
        if(chunked){
            uint64_t max= av_rescale_q(s->max_chunk_duration, AV_TIME_BASE_Q, st->time_base);
            if(   st->interleaver_chunk_size     + pkt->size     <= s->max_chunk_size-1U
               && st->interleaver_chunk_duration + pkt->duration <= max-1U){
                st->interleaver_chunk_size     += pkt->size;
                st->interleaver_chunk_duration += pkt->duration;
                goto next_non_null;
            }else{
                st->interleaver_chunk_size     =
                st->interleaver_chunk_duration = 0;
                this_pktl->pkt.flags |= CHUNK_START;
            }
        }

        if(compare(s, &s->packet_buffer_end->pkt, pkt)){
            while(   *next_point
                  && ((chunked && !((*next_point)->pkt.flags&CHUNK_START))
                      || !compare(s, &(*next_point)->pkt, pkt))){
                next_point= &(*next_point)->next;
            }
            if(*next_point)
                goto next_non_null;
        }else{
            next_point = &(s->packet_buffer_end->next);
        }
    }
    assert(!*next_point);

    s->packet_buffer_end= this_pktl;
next_non_null:

    this_pktl->next= *next_point;

    s->streams[pkt->stream_index]->last_in_packet_buffer=
    *next_point= this_pktl;
    return 0;
}

static int ff_interleave_compare_dts(AVFormatContext *s, AVPacket *next, AVPacket *pkt)
{
    AVStream *st = s->streams[ pkt ->stream_index];
    AVStream *st2= s->streams[ next->stream_index];
    int comp = av_compare_ts(next->dts, st2->time_base, pkt->dts,
                             st->time_base);
    if(s->audio_preload && ((st->codec->codec_type == AVMEDIA_TYPE_AUDIO) != (st2->codec->codec_type == AVMEDIA_TYPE_AUDIO))){
        int64_t ts = av_rescale_q(pkt ->dts, st ->time_base, AV_TIME_BASE_Q) - s->audio_preload*(st ->codec->codec_type == AVMEDIA_TYPE_AUDIO);
        int64_t ts2= av_rescale_q(next->dts, st2->time_base, AV_TIME_BASE_Q) - s->audio_preload*(st2->codec->codec_type == AVMEDIA_TYPE_AUDIO);
        if(ts == ts2){
            ts= ( pkt ->dts* st->time_base.num*AV_TIME_BASE - s->audio_preload*(int64_t)(st ->codec->codec_type == AVMEDIA_TYPE_AUDIO)* st->time_base.den)*st2->time_base.den
               -( next->dts*st2->time_base.num*AV_TIME_BASE - s->audio_preload*(int64_t)(st2->codec->codec_type == AVMEDIA_TYPE_AUDIO)*st2->time_base.den)* st->time_base.den;
            ts2=0;
        }
        comp= (ts>ts2) - (ts<ts2);
    }

    if (comp == 0)
        return pkt->stream_index < next->stream_index;
    return comp > 0;
}

int av_interleave_packet_per_dts(AVFormatContext *s, AVPacket *out, AVPacket *pkt, int flush){
    AVPacketList *pktl;
    int stream_count=0, noninterleaved_count=0;
    int64_t delta_dts_max = 0;
    int i, ret;

    if(pkt){
        ret = ff_interleave_add_packet(s, pkt, ff_interleave_compare_dts);
        if (ret < 0)
            return ret;
    }

    for(i=0; i < s->nb_streams; i++) {
        if (s->streams[i]->last_in_packet_buffer) {
            ++stream_count;
        } else if(s->streams[i]->codec->codec_type == AVMEDIA_TYPE_SUBTITLE) {
            ++noninterleaved_count;
        }
    }

    if (s->nb_streams == stream_count) {
        flush = 1;
    } else if (!flush){
        for(i=0; i < s->nb_streams; i++) {
            if (s->streams[i]->last_in_packet_buffer) {
                int64_t delta_dts =
                    av_rescale_q(s->streams[i]->last_in_packet_buffer->pkt.dts,
                                s->streams[i]->time_base,
                                AV_TIME_BASE_Q) -
                    av_rescale_q(s->packet_buffer->pkt.dts,
                                s->streams[s->packet_buffer->pkt.stream_index]->time_base,
                                AV_TIME_BASE_Q);
                delta_dts_max= FFMAX(delta_dts_max, delta_dts);
            }
        }
        if(s->nb_streams == stream_count+noninterleaved_count &&
           delta_dts_max > 20*AV_TIME_BASE) {
            av_log(s, AV_LOG_DEBUG, "flushing with %d noninterleaved\n", noninterleaved_count);
            flush = 1;
        }
    }
    if(stream_count && flush){
        pktl= s->packet_buffer;
        *out= pktl->pkt;

        s->packet_buffer= pktl->next;
        if(!s->packet_buffer)
            s->packet_buffer_end= NULL;

        if(s->streams[out->stream_index]->last_in_packet_buffer == pktl)
            s->streams[out->stream_index]->last_in_packet_buffer= NULL;
        av_freep(&pktl);
        return 1;
    }else{
        av_init_packet(out);
        return 0;
    }
}

/**
 * Interleave an AVPacket correctly so it can be muxed.
 * @param out the interleaved packet will be output here
 * @param in the input packet
 * @param flush 1 if no further packets are available as input and all
 *              remaining packets should be output
 * @return 1 if a packet was output, 0 if no packet could be output,
 *         < 0 if an error occurred
 */
static int interleave_packet(AVFormatContext *s, AVPacket *out, AVPacket *in, int flush){
    if (s->oformat->interleave_packet) {
        int ret = s->oformat->interleave_packet(s, out, in, flush);
        if (in)
            av_free_packet(in);
        return ret;
    } else
        return av_interleave_packet_per_dts(s, out, in, flush);
}

int av_interleaved_write_frame(AVFormatContext *s, AVPacket *pkt){
    AVStream *st= s->streams[ pkt->stream_index];
    int ret;

    //FIXME/XXX/HACK drop zero sized packets
    if(st->codec->codec_type == AVMEDIA_TYPE_AUDIO && pkt->size==0)
        return 0;

    av_dlog(s, "av_interleaved_write_frame size:%d dts:%"PRId64" pts:%"PRId64"\n",
            pkt->size, pkt->dts, pkt->pts);
    if((ret = compute_pkt_fields2(s, st, pkt)) < 0 && !(s->oformat->flags & AVFMT_NOTIMESTAMPS))
        return ret;

    if(pkt->dts == AV_NOPTS_VALUE && !(s->oformat->flags & AVFMT_NOTIMESTAMPS))
        return AVERROR(EINVAL);

    for(;;){
        AVPacket opkt;
        int ret= interleave_packet(s, &opkt, pkt, 0);
        if(ret<=0) //FIXME cleanup needed for ret<0 ?
            return ret;

        ret= s->oformat->write_packet(s, &opkt);
        if (ret >= 0)
            s->streams[opkt.stream_index]->nb_frames++;

        av_free_packet(&opkt);
        pkt= NULL;

        if(ret<0)
            return ret;
        if(s->pb && s->pb->error)
            return s->pb->error;
    }
}

int av_write_trailer(AVFormatContext *s)
{
    int ret, i;

    for(;;){
        AVPacket pkt;
        ret= interleave_packet(s, &pkt, NULL, 1);
        if(ret<0) //FIXME cleanup needed for ret<0 ?
            goto fail;
        if(!ret)
            break;

        ret= s->oformat->write_packet(s, &pkt);
        if (ret >= 0)
            s->streams[pkt.stream_index]->nb_frames++;

        av_free_packet(&pkt);

        if(ret<0)
            goto fail;
        if(s->pb && s->pb->error)
            goto fail;
    }

    if(s->oformat->write_trailer)
        ret = s->oformat->write_trailer(s);
fail:
    if(ret == 0)
       ret = s->pb ? s->pb->error : 0;
    for(i=0;i<s->nb_streams;i++) {
        av_freep(&s->streams[i]->priv_data);
        av_freep(&s->streams[i]->index_entries);
    }
    if (s->oformat->priv_class)
        av_opt_free(s->priv_data);
    av_freep(&s->priv_data);
    return ret;
}

int av_get_output_timestamp(struct AVFormatContext *s, int stream,
                            int64_t *dts, int64_t *wall)
{
    if (!s->oformat || !s->oformat->get_output_timestamp)
        return AVERROR(ENOSYS);
    s->oformat->get_output_timestamp(s, stream, dts, wall);
    return 0;
}

void ff_program_add_stream_index(AVFormatContext *ac, int progid, unsigned int idx)
{
    int i, j;
    AVProgram *program=NULL;
    void *tmp;

    if (idx >= ac->nb_streams) {
        av_log(ac, AV_LOG_ERROR, "stream index %d is not valid\n", idx);
        return;
    }

    for(i=0; i<ac->nb_programs; i++){
        if(ac->programs[i]->id != progid)
            continue;
        program = ac->programs[i];
        for(j=0; j<program->nb_stream_indexes; j++)
            if(program->stream_index[j] == idx)
                return;

        tmp = av_realloc(program->stream_index, sizeof(unsigned int)*(program->nb_stream_indexes+1));
        if(!tmp)
            return;
        program->stream_index = tmp;
        program->stream_index[program->nb_stream_indexes++] = idx;
        return;
    }
}

static void print_fps(double d, const char *postfix){
    uint64_t v= lrintf(d*100);
    if     (v% 100      ) av_log(NULL, AV_LOG_INFO, ", %3.2f %s", d, postfix);
    else if(v%(100*1000)) av_log(NULL, AV_LOG_INFO, ", %1.0f %s", d, postfix);
    else                  av_log(NULL, AV_LOG_INFO, ", %1.0fk %s", d/1000, postfix);
}

static void dump_metadata(void *ctx, AVDictionary *m, const char *indent)
{
    if(m && !(m->count == 1 && av_dict_get(m, "language", NULL, 0))){
        AVDictionaryEntry *tag=NULL;

        av_log(ctx, AV_LOG_INFO, "%sMetadata:\n", indent);
        while((tag=av_dict_get(m, "", tag, AV_DICT_IGNORE_SUFFIX))) {
            if(strcmp("language", tag->key)){
                char tmp[256];
                int i;
                av_strlcpy(tmp, tag->value, sizeof(tmp));
                for(i=0; i<strlen(tmp); i++) if(tmp[i]==0xd) tmp[i]=' ';
                av_log(ctx, AV_LOG_INFO, "%s  %-16s: %s\n", indent, tag->key, tmp);
            }
        }
    }
}

/* "user interface" functions */
static void dump_stream_format(AVFormatContext *ic, int i, int index, int is_output)
{
    char buf[256];
    int flags = (is_output ? ic->oformat->flags : ic->iformat->flags);
    AVStream *st = ic->streams[i];
    int g = av_gcd(st->time_base.num, st->time_base.den);
    AVDictionaryEntry *lang = av_dict_get(st->metadata, "language", NULL, 0);
    avcodec_string(buf, sizeof(buf), st->codec, is_output);
    av_log(NULL, AV_LOG_INFO, "    Stream #%d:%d", index, i);
    /* the pid is an important information, so we display it */
    /* XXX: add a generic system */
    if (flags & AVFMT_SHOW_IDS)
        av_log(NULL, AV_LOG_INFO, "[0x%x]", st->id);
    if (lang)
        av_log(NULL, AV_LOG_INFO, "(%s)", lang->value);
    av_log(NULL, AV_LOG_DEBUG, ", %d, %d/%d", st->codec_info_nb_frames, st->time_base.num/g, st->time_base.den/g);
    av_log(NULL, AV_LOG_INFO, ": %s", buf);
    if (st->sample_aspect_ratio.num && // default
        av_cmp_q(st->sample_aspect_ratio, st->codec->sample_aspect_ratio)) {
        AVRational display_aspect_ratio;
        av_reduce(&display_aspect_ratio.num, &display_aspect_ratio.den,
                  st->codec->width*st->sample_aspect_ratio.num,
                  st->codec->height*st->sample_aspect_ratio.den,
                  1024*1024);
        av_log(NULL, AV_LOG_INFO, ", SAR %d:%d DAR %d:%d",
                 st->sample_aspect_ratio.num, st->sample_aspect_ratio.den,
                 display_aspect_ratio.num, display_aspect_ratio.den);
    }
    if(st->codec->codec_type == AVMEDIA_TYPE_VIDEO){
        if(st->avg_frame_rate.den && st->avg_frame_rate.num)
            print_fps(av_q2d(st->avg_frame_rate), "fps");
        if(st->r_frame_rate.den && st->r_frame_rate.num)
            print_fps(av_q2d(st->r_frame_rate), "tbr");
        if(st->time_base.den && st->time_base.num)
            print_fps(1/av_q2d(st->time_base), "tbn");
        if(st->codec->time_base.den && st->codec->time_base.num)
            print_fps(1/av_q2d(st->codec->time_base), "tbc");
    }
    if (st->disposition & AV_DISPOSITION_DEFAULT)
        av_log(NULL, AV_LOG_INFO, " (default)");
    if (st->disposition & AV_DISPOSITION_DUB)
        av_log(NULL, AV_LOG_INFO, " (dub)");
    if (st->disposition & AV_DISPOSITION_ORIGINAL)
        av_log(NULL, AV_LOG_INFO, " (original)");
    if (st->disposition & AV_DISPOSITION_COMMENT)
        av_log(NULL, AV_LOG_INFO, " (comment)");
    if (st->disposition & AV_DISPOSITION_LYRICS)
        av_log(NULL, AV_LOG_INFO, " (lyrics)");
    if (st->disposition & AV_DISPOSITION_KARAOKE)
        av_log(NULL, AV_LOG_INFO, " (karaoke)");
    if (st->disposition & AV_DISPOSITION_FORCED)
        av_log(NULL, AV_LOG_INFO, " (forced)");
    if (st->disposition & AV_DISPOSITION_HEARING_IMPAIRED)
        av_log(NULL, AV_LOG_INFO, " (hearing impaired)");
    if (st->disposition & AV_DISPOSITION_VISUAL_IMPAIRED)
        av_log(NULL, AV_LOG_INFO, " (visual impaired)");
    if (st->disposition & AV_DISPOSITION_CLEAN_EFFECTS)
        av_log(NULL, AV_LOG_INFO, " (clean effects)");
    av_log(NULL, AV_LOG_INFO, "\n");
    dump_metadata(NULL, st->metadata, "    ");
}

#if FF_API_DUMP_FORMAT
void dump_format(AVFormatContext *ic,
                 int index,
                 const char *url,
                 int is_output)
{
    av_dump_format(ic, index, url, is_output);
}
#endif

void av_dump_format(AVFormatContext *ic,
                    int index,
                    const char *url,
                    int is_output)
{
    int i;
    uint8_t *printed = ic->nb_streams ? av_mallocz(ic->nb_streams) : NULL;
    if (ic->nb_streams && !printed)
        return;

    av_log(NULL, AV_LOG_INFO, "%s #%d, %s, %s '%s':\n",
            is_output ? "Output" : "Input",
            index,
            is_output ? ic->oformat->name : ic->iformat->name,
            is_output ? "to" : "from", url);
    dump_metadata(NULL, ic->metadata, "  ");
    if (!is_output) {
        av_log(NULL, AV_LOG_INFO, "  Duration: ");
        if (ic->duration != AV_NOPTS_VALUE) {
            int hours, mins, secs, us;
            secs = ic->duration / AV_TIME_BASE;
            us = ic->duration % AV_TIME_BASE;
            mins = secs / 60;
            secs %= 60;
            hours = mins / 60;
            mins %= 60;
            av_log(NULL, AV_LOG_INFO, "%02d:%02d:%02d.%02d", hours, mins, secs,
                   (100 * us) / AV_TIME_BASE);
        } else {
            av_log(NULL, AV_LOG_INFO, "N/A");
        }
        if (ic->start_time != AV_NOPTS_VALUE) {
            int secs, us;
            av_log(NULL, AV_LOG_INFO, ", start: ");
            secs = ic->start_time / AV_TIME_BASE;
            us = abs(ic->start_time % AV_TIME_BASE);
            av_log(NULL, AV_LOG_INFO, "%d.%06d",
                   secs, (int)av_rescale(us, 1000000, AV_TIME_BASE));
        }
        av_log(NULL, AV_LOG_INFO, ", bitrate: ");
        if (ic->bit_rate) {
            av_log(NULL, AV_LOG_INFO,"%d kb/s", ic->bit_rate / 1000);
        } else {
            av_log(NULL, AV_LOG_INFO, "N/A");
        }
        av_log(NULL, AV_LOG_INFO, "\n");
    }
    for (i = 0; i < ic->nb_chapters; i++) {
        AVChapter *ch = ic->chapters[i];
        av_log(NULL, AV_LOG_INFO, "    Chapter #%d.%d: ", index, i);
        av_log(NULL, AV_LOG_INFO, "start %f, ", ch->start * av_q2d(ch->time_base));
        av_log(NULL, AV_LOG_INFO, "end %f\n",   ch->end   * av_q2d(ch->time_base));

        dump_metadata(NULL, ch->metadata, "    ");
    }
    if(ic->nb_programs) {
        int j, k, total = 0;
        for(j=0; j<ic->nb_programs; j++) {
            AVDictionaryEntry *name = av_dict_get(ic->programs[j]->metadata,
                                                  "name", NULL, 0);
            av_log(NULL, AV_LOG_INFO, "  Program %d %s\n", ic->programs[j]->id,
                   name ? name->value : "");
            dump_metadata(NULL, ic->programs[j]->metadata, "    ");
            for(k=0; k<ic->programs[j]->nb_stream_indexes; k++) {
                dump_stream_format(ic, ic->programs[j]->stream_index[k], index, is_output);
                printed[ic->programs[j]->stream_index[k]] = 1;
            }
            total += ic->programs[j]->nb_stream_indexes;
        }
        if (total < ic->nb_streams)
            av_log(NULL, AV_LOG_INFO, "  No Program\n");
    }
    for(i=0;i<ic->nb_streams;i++)
        if (!printed[i])
            dump_stream_format(ic, i, index, is_output);

    av_free(printed);
}

int64_t av_gettime(void)
{
    struct timeval tv;
    gettimeofday(&tv,NULL);
    return (int64_t)tv.tv_sec * 1000000 + tv.tv_usec;
}

uint64_t ff_ntp_time(void)
{
  return (av_gettime() / 1000) * 1000 + NTP_OFFSET_US;
}

#if FF_API_PARSE_DATE
#include "libavutil/parseutils.h"

int64_t parse_date(const char *timestr, int duration)
{
    int64_t timeval;
    av_parse_time(&timeval, timestr, duration);
    return timeval;
}
#endif

#if FF_API_FIND_INFO_TAG
#include "libavutil/parseutils.h"

int find_info_tag(char *arg, int arg_size, const char *tag1, const char *info)
{
    return av_find_info_tag(arg, arg_size, tag1, info);
}
#endif

int av_get_frame_filename(char *buf, int buf_size,
                          const char *path, int number)
{
    const char *p;
    char *q, buf1[20], c;
    int nd, len, percentd_found;

    q = buf;
    p = path;
    percentd_found = 0;
    for(;;) {
        c = *p++;
        if (c == '\0')
            break;
        if (c == '%') {
            do {
                nd = 0;
                while (isdigit(*p)) {
                    nd = nd * 10 + *p++ - '0';
                }
                c = *p++;
            } while (isdigit(c));

            switch(c) {
            case '%':
                goto addchar;
            case 'd':
                if (percentd_found)
                    goto fail;
                percentd_found = 1;
                snprintf(buf1, sizeof(buf1), "%0*d", nd, number);
                len = strlen(buf1);
                if ((q - buf + len) > buf_size - 1)
                    goto fail;
                memcpy(q, buf1, len);
                q += len;
                break;
            default:
                goto fail;
            }
        } else {
        addchar:
            if ((q - buf) < buf_size - 1)
                *q++ = c;
        }
    }
    if (!percentd_found)
        goto fail;
    *q = '\0';
    return 0;
 fail:
    *q = '\0';
    return -1;
}

static void hex_dump_internal(void *avcl, FILE *f, int level, uint8_t *buf, int size)
{
    int len, i, j, c;
#undef fprintf
#define PRINT(...) do { if (!f) av_log(avcl, level, __VA_ARGS__); else fprintf(f, __VA_ARGS__); } while(0)

    for(i=0;i<size;i+=16) {
        len = size - i;
        if (len > 16)
            len = 16;
        PRINT("%08x ", i);
        for(j=0;j<16;j++) {
            if (j < len)
                PRINT(" %02x", buf[i+j]);
            else
                PRINT("   ");
        }
        PRINT(" ");
        for(j=0;j<len;j++) {
            c = buf[i+j];
            if (c < ' ' || c > '~')
                c = '.';
            PRINT("%c", c);
        }
        PRINT("\n");
    }
#undef PRINT
}

void av_hex_dump(FILE *f, uint8_t *buf, int size)
{
    hex_dump_internal(NULL, f, 0, buf, size);
}

void av_hex_dump_log(void *avcl, int level, uint8_t *buf, int size)
{
    hex_dump_internal(avcl, NULL, level, buf, size);
}

static void pkt_dump_internal(void *avcl, FILE *f, int level, AVPacket *pkt, int dump_payload, AVRational time_base)
{
#undef fprintf
#define PRINT(...) do { if (!f) av_log(avcl, level, __VA_ARGS__); else fprintf(f, __VA_ARGS__); } while(0)
    PRINT("stream #%d:\n", pkt->stream_index);
    PRINT("  keyframe=%d\n", ((pkt->flags & AV_PKT_FLAG_KEY) != 0));
    PRINT("  duration=%0.3f\n", pkt->duration * av_q2d(time_base));
    /* DTS is _always_ valid after av_read_frame() */
    PRINT("  dts=");
    if (pkt->dts == AV_NOPTS_VALUE)
        PRINT("N/A");
    else
        PRINT("%0.3f", pkt->dts * av_q2d(time_base));
    /* PTS may not be known if B-frames are present. */
    PRINT("  pts=");
    if (pkt->pts == AV_NOPTS_VALUE)
        PRINT("N/A");
    else
        PRINT("%0.3f", pkt->pts * av_q2d(time_base));
    PRINT("\n");
    PRINT("  size=%d\n", pkt->size);
#undef PRINT
    if (dump_payload)
        av_hex_dump(f, pkt->data, pkt->size);
}

#if FF_API_PKT_DUMP
void av_pkt_dump(FILE *f, AVPacket *pkt, int dump_payload)
{
    AVRational tb = { 1, AV_TIME_BASE };
    pkt_dump_internal(NULL, f, 0, pkt, dump_payload, tb);
}
#endif

void av_pkt_dump2(FILE *f, AVPacket *pkt, int dump_payload, AVStream *st)
{
    pkt_dump_internal(NULL, f, 0, pkt, dump_payload, st->time_base);
}

#if FF_API_PKT_DUMP
void av_pkt_dump_log(void *avcl, int level, AVPacket *pkt, int dump_payload)
{
    AVRational tb = { 1, AV_TIME_BASE };
    pkt_dump_internal(avcl, NULL, level, pkt, dump_payload, tb);
}
#endif

void av_pkt_dump_log2(void *avcl, int level, AVPacket *pkt, int dump_payload,
                      AVStream *st)
{
    pkt_dump_internal(avcl, NULL, level, pkt, dump_payload, st->time_base);
}

void av_url_split(char *proto, int proto_size,
                  char *authorization, int authorization_size,
                  char *hostname, int hostname_size,
                  int *port_ptr,
                  char *path, int path_size,
                  const char *url)
{
    const char *p, *ls, *at, *col, *brk;

    if (port_ptr)               *port_ptr = -1;
    if (proto_size > 0)         proto[0] = 0;
    if (authorization_size > 0) authorization[0] = 0;
    if (hostname_size > 0)      hostname[0] = 0;
    if (path_size > 0)          path[0] = 0;

    /* parse protocol */
    if ((p = strchr(url, ':'))) {
        av_strlcpy(proto, url, FFMIN(proto_size, p + 1 - url));
        p++; /* skip ':' */
        if (*p == '/') p++;
        if (*p == '/') p++;
    } else {
        /* no protocol means plain filename */
        av_strlcpy(path, url, path_size);
        return;
    }

    /* separate path from hostname */
    ls = strchr(p, '/');
    if(!ls)
        ls = strchr(p, '?');
    if(ls)
        av_strlcpy(path, ls, path_size);
    else
        ls = &p[strlen(p)]; // XXX

    /* the rest is hostname, use that to parse auth/port */
    if (ls != p) {
        /* authorization (user[:pass]@hostname) */
        if ((at = strchr(p, '@')) && at < ls) {
            av_strlcpy(authorization, p,
                       FFMIN(authorization_size, at + 1 - p));
            p = at + 1; /* skip '@' */
        }

        if (*p == '[' && (brk = strchr(p, ']')) && brk < ls) {
            /* [host]:port */
            av_strlcpy(hostname, p + 1,
                       FFMIN(hostname_size, brk - p));
            if (brk[1] == ':' && port_ptr)
                *port_ptr = atoi(brk + 2);
        } else if ((col = strchr(p, ':')) && col < ls) {
            av_strlcpy(hostname, p,
                       FFMIN(col + 1 - p, hostname_size));
            if (port_ptr) *port_ptr = atoi(col + 1);
        } else
            av_strlcpy(hostname, p,
                       FFMIN(ls + 1 - p, hostname_size));
    }
}

char *ff_data_to_hex(char *buff, const uint8_t *src, int s, int lowercase)
{
    int i;
    static const char hex_table_uc[16] = { '0', '1', '2', '3',
                                           '4', '5', '6', '7',
                                           '8', '9', 'A', 'B',
                                           'C', 'D', 'E', 'F' };
    static const char hex_table_lc[16] = { '0', '1', '2', '3',
                                           '4', '5', '6', '7',
                                           '8', '9', 'a', 'b',
                                           'c', 'd', 'e', 'f' };
    const char *hex_table = lowercase ? hex_table_lc : hex_table_uc;

    for(i = 0; i < s; i++) {
        buff[i * 2]     = hex_table[src[i] >> 4];
        buff[i * 2 + 1] = hex_table[src[i] & 0xF];
    }

    return buff;
}

int ff_hex_to_data(uint8_t *data, const char *p)
{
    int c, len, v;

    len = 0;
    v = 1;
    for (;;) {
        p += strspn(p, SPACE_CHARS);
        if (*p == '\0')
            break;
        c = toupper((unsigned char) *p++);
        if (c >= '0' && c <= '9')
            c = c - '0';
        else if (c >= 'A' && c <= 'F')
            c = c - 'A' + 10;
        else
            break;
        v = (v << 4) | c;
        if (v & 0x100) {
            if (data)
                data[len] = v;
            len++;
            v = 1;
        }
    }
    return len;
}

#if FF_API_SET_PTS_INFO
void av_set_pts_info(AVStream *s, int pts_wrap_bits,
                     unsigned int pts_num, unsigned int pts_den)
{
    avpriv_set_pts_info(s, pts_wrap_bits, pts_num, pts_den);
}
#endif

void avpriv_set_pts_info(AVStream *s, int pts_wrap_bits,
                         unsigned int pts_num, unsigned int pts_den)
{
    AVRational new_tb;
    if(av_reduce(&new_tb.num, &new_tb.den, pts_num, pts_den, INT_MAX)){
        if(new_tb.num != pts_num)
            av_log(NULL, AV_LOG_DEBUG, "st:%d removing common factor %d from timebase\n", s->index, pts_num/new_tb.num);
    }else
        av_log(NULL, AV_LOG_WARNING, "st:%d has too large timebase, reducing\n", s->index);

    if(new_tb.num <= 0 || new_tb.den <= 0) {
        av_log(NULL, AV_LOG_ERROR, "Ignoring attempt to set invalid timebase for st:%d\n", s->index);
        return;
    }
    s->time_base = new_tb;
    s->pts_wrap_bits = pts_wrap_bits;
}

int ff_url_join(char *str, int size, const char *proto,
                const char *authorization, const char *hostname,
                int port, const char *fmt, ...)
{
#if CONFIG_NETWORK
    struct addrinfo hints, *ai;
#endif

    str[0] = '\0';
    if (proto)
        av_strlcatf(str, size, "%s://", proto);
    if (authorization && authorization[0])
        av_strlcatf(str, size, "%s@", authorization);
#if CONFIG_NETWORK && defined(AF_INET6)
    /* Determine if hostname is a numerical IPv6 address,
     * properly escape it within [] in that case. */
    memset(&hints, 0, sizeof(hints));
    hints.ai_flags = AI_NUMERICHOST;
    if (!getaddrinfo(hostname, NULL, &hints, &ai)) {
        if (ai->ai_family == AF_INET6) {
            av_strlcat(str, "[", size);
            av_strlcat(str, hostname, size);
            av_strlcat(str, "]", size);
        } else {
            av_strlcat(str, hostname, size);
        }
        freeaddrinfo(ai);
    } else
#endif
        /* Not an IPv6 address, just output the plain string. */
        av_strlcat(str, hostname, size);

    if (port >= 0)
        av_strlcatf(str, size, ":%d", port);
    if (fmt) {
        va_list vl;
        int len = strlen(str);

        va_start(vl, fmt);
        vsnprintf(str + len, size > len ? size - len : 0, fmt, vl);
        va_end(vl);
    }
    return strlen(str);
}

int ff_write_chained(AVFormatContext *dst, int dst_stream, AVPacket *pkt,
                     AVFormatContext *src)
{
    AVPacket local_pkt;

    local_pkt = *pkt;
    local_pkt.stream_index = dst_stream;
    if (pkt->pts != AV_NOPTS_VALUE)
        local_pkt.pts = av_rescale_q(pkt->pts,
                                     src->streams[pkt->stream_index]->time_base,
                                     dst->streams[dst_stream]->time_base);
    if (pkt->dts != AV_NOPTS_VALUE)
        local_pkt.dts = av_rescale_q(pkt->dts,
                                     src->streams[pkt->stream_index]->time_base,
                                     dst->streams[dst_stream]->time_base);
    return av_write_frame(dst, &local_pkt);
}

void ff_parse_key_value(const char *str, ff_parse_key_val_cb callback_get_buf,
                        void *context)
{
    const char *ptr = str;

    /* Parse key=value pairs. */
    for (;;) {
        const char *key;
        char *dest = NULL, *dest_end;
        int key_len, dest_len = 0;

        /* Skip whitespace and potential commas. */
        while (*ptr && (isspace(*ptr) || *ptr == ','))
            ptr++;
        if (!*ptr)
            break;

        key = ptr;

        if (!(ptr = strchr(key, '=')))
            break;
        ptr++;
        key_len = ptr - key;

        callback_get_buf(context, key, key_len, &dest, &dest_len);
        dest_end = dest + dest_len - 1;

        if (*ptr == '\"') {
            ptr++;
            while (*ptr && *ptr != '\"') {
                if (*ptr == '\\') {
                    if (!ptr[1])
                        break;
                    if (dest && dest < dest_end)
                        *dest++ = ptr[1];
                    ptr += 2;
                } else {
                    if (dest && dest < dest_end)
                        *dest++ = *ptr;
                    ptr++;
                }
            }
            if (*ptr == '\"')
                ptr++;
        } else {
            for (; *ptr && !(isspace(*ptr) || *ptr == ','); ptr++)
                if (dest && dest < dest_end)
                    *dest++ = *ptr;
        }
        if (dest)
            *dest = 0;
    }
}

int ff_find_stream_index(AVFormatContext *s, int id)
{
    int i;
    for (i = 0; i < s->nb_streams; i++) {
        if (s->streams[i]->id == id)
            return i;
    }
    return -1;
}

void ff_make_absolute_url(char *buf, int size, const char *base,
                          const char *rel)
{
    char *sep;
    /* Absolute path, relative to the current server */
    if (base && strstr(base, "://") && rel[0] == '/') {
        if (base != buf)
            av_strlcpy(buf, base, size);
        sep = strstr(buf, "://");
        if (sep) {
            sep += 3;
            sep = strchr(sep, '/');
            if (sep)
                *sep = '\0';
        }
        av_strlcat(buf, rel, size);
        return;
    }
    /* If rel actually is an absolute url, just copy it */
    if (!base || strstr(rel, "://") || rel[0] == '/') {
        av_strlcpy(buf, rel, size);
        return;
    }
    if (base != buf)
        av_strlcpy(buf, base, size);
    /* Remove the file name from the base url */
    sep = strrchr(buf, '/');
    if (sep)
        sep[1] = '\0';
    else
        buf[0] = '\0';
    while (av_strstart(rel, "../", NULL) && sep) {
        /* Remove the path delimiter at the end */
        sep[0] = '\0';
        sep = strrchr(buf, '/');
        /* If the next directory name to pop off is "..", break here */
        if (!strcmp(sep ? &sep[1] : buf, "..")) {
            /* Readd the slash we just removed */
            av_strlcat(buf, "/", size);
            break;
        }
        /* Cut off the directory name */
        if (sep)
            sep[1] = '\0';
        else
            buf[0] = '\0';
        rel += 3;
    }
    av_strlcat(buf, rel, size);
}

int64_t ff_iso8601_to_unix_time(const char *datestr)
{
#if HAVE_STRPTIME
    struct tm time1 = {0}, time2 = {0};
    char *ret1, *ret2;
    ret1 = strptime(datestr, "%Y - %m - %d %T", &time1);
    ret2 = strptime(datestr, "%Y - %m - %dT%T", &time2);
    if (ret2 && !ret1)
        return av_timegm(&time2);
    else
        return av_timegm(&time1);
#else
    av_log(NULL, AV_LOG_WARNING, "strptime() unavailable on this system, cannot convert "
                                 "the date string.\n");
    return 0;
#endif
}

int avformat_query_codec(AVOutputFormat *ofmt, enum CodecID codec_id, int std_compliance)
{
    if (ofmt) {
        if (ofmt->query_codec)
            return ofmt->query_codec(codec_id, std_compliance);
        else if (ofmt->codec_tag)
            return !!av_codec_get_tag(ofmt->codec_tag, codec_id);
        else if (codec_id == ofmt->video_codec || codec_id == ofmt->audio_codec ||
                 codec_id == ofmt->subtitle_codec)
            return 1;
    }
    return AVERROR_PATCHWELCOME;
}

int avformat_network_init(void)
{
#if CONFIG_NETWORK
    int ret;
    ff_network_inited_globally = 1;
    if ((ret = ff_network_init()) < 0)
        return ret;
    ff_tls_init();
#endif
    return 0;
}

int avformat_network_deinit(void)
{
#if CONFIG_NETWORK
    ff_network_close();
    ff_tls_deinit();
#endif
    return 0;
}

int ff_add_param_change(AVPacket *pkt, int32_t channels,
                        uint64_t channel_layout, int32_t sample_rate,
                        int32_t width, int32_t height)
{
    uint32_t flags = 0;
    int size = 4;
    uint8_t *data;
    if (!pkt)
        return AVERROR(EINVAL);
    if (channels) {
        size += 4;
        flags |= AV_SIDE_DATA_PARAM_CHANGE_CHANNEL_COUNT;
    }
    if (channel_layout) {
        size += 8;
        flags |= AV_SIDE_DATA_PARAM_CHANGE_CHANNEL_LAYOUT;
    }
    if (sample_rate) {
        size += 4;
        flags |= AV_SIDE_DATA_PARAM_CHANGE_SAMPLE_RATE;
    }
    if (width || height) {
        size += 8;
        flags |= AV_SIDE_DATA_PARAM_CHANGE_DIMENSIONS;
    }
    data = av_packet_new_side_data(pkt, AV_PKT_DATA_PARAM_CHANGE, size);
    if (!data)
        return AVERROR(ENOMEM);
    bytestream_put_le32(&data, flags);
    if (channels)
        bytestream_put_le32(&data, channels);
    if (channel_layout)
        bytestream_put_le64(&data, channel_layout);
    if (sample_rate)
        bytestream_put_le32(&data, sample_rate);
    if (width || height) {
        bytestream_put_le32(&data, width);
        bytestream_put_le32(&data, height);
    }
    return 0;
}<|MERGE_RESOLUTION|>--- conflicted
+++ resolved
@@ -2392,12 +2392,9 @@
     int i, count, ret, read_size, j;
     AVStream *st;
     AVPacket pkt1, *pkt;
-    AVDictionary *one_thread_opt = NULL;
     int64_t old_offset = avio_tell(ic->pb);
     int orig_nb_streams = ic->nb_streams;        // new streams might appear, no options for those
     int flush_codecs = 1;
-
-    av_dict_set(&one_thread_opt, "threads", "1", 0);
 
     for(i=0;i<ic->nb_streams;i++) {
         AVCodec *codec;
@@ -2421,34 +2418,21 @@
         assert(!st->codec->codec);
         codec = avcodec_find_decoder(st->codec->codec_id);
 
-<<<<<<< HEAD
-        if (options)
-            av_dict_set(&options[i], "threads", "1", 0);
-=======
         /* force thread count to 1 since the h264 decoder will not extract SPS
          *  and PPS to extradata during multi-threaded decoding */
         av_dict_set(options ? &options[i] : &thread_opt, "threads", "1", 0);
->>>>>>> 23e57d16
 
         /* Ensure that subtitle_header is properly set. */
         if (st->codec->codec_type == AVMEDIA_TYPE_SUBTITLE
             && codec && !st->codec->codec)
-<<<<<<< HEAD
-            avcodec_open2(st->codec, codec, options ? &options[i] : &one_thread_opt);
-=======
             avcodec_open2(st->codec, codec, options ? &options[i]
                               : &thread_opt);
->>>>>>> 23e57d16
 
         //try to just open decoders, in case this is enough to get parameters
         if(!has_codec_parameters(st->codec)){
             if (codec && !st->codec->codec)
                 avcodec_open2(st->codec, codec, options ? &options[i]
-<<<<<<< HEAD
-                              : &one_thread_opt);
-=======
                               : &thread_opt);
->>>>>>> 23e57d16
         }
         if (!options)
             av_dict_free(&thread_opt);
@@ -2741,8 +2725,6 @@
             ic->streams[i]->codec->thread_count = 0;
         av_freep(&ic->streams[i]->info);
     }
-
-    av_dict_free(&one_thread_opt);
     return ret;
 }
 
