/*
 * Copyright (C) 2001-2003 Michael Niedermayer <michaelni@gmx.at>
 *
 * This file is part of FFmpeg.
 *
 * FFmpeg is free software; you can redistribute it and/or
 * modify it under the terms of the GNU Lesser General Public
 * License as published by the Free Software Foundation; either
 * version 2.1 of the License, or (at your option) any later version.
 *
 * FFmpeg is distributed in the hope that it will be useful,
 * but WITHOUT ANY WARRANTY; without even the implied warranty of
 * MERCHANTABILITY or FITNESS FOR A PARTICULAR PURPOSE.  See the GNU
 * Lesser General Public License for more details.
 *
 * You should have received a copy of the GNU Lesser General Public
 * License along with FFmpeg; if not, write to the Free Software
 * Foundation, Inc., 51 Franklin Street, Fifth Floor, Boston, MA 02110-1301 USA
 */

/*
  supported Input formats: YV12, I420/IYUV, YUY2, UYVY, BGR32, BGR32_1, BGR24, BGR16, BGR15, RGB32, RGB32_1, RGB24, Y8/Y800, YVU9/IF09, PAL8
  supported output formats: YV12, I420/IYUV, YUY2, UYVY, {BGR,RGB}{1,4,8,15,16,24,32}, Y8/Y800, YVU9/IF09
  {BGR,RGB}{1,4,8,15,16} support dithering

  unscaled special converters (YV12=I420=IYUV, Y800=Y8)
  YV12 -> {BGR,RGB}{1,4,8,12,15,16,24,32}
  x -> x
  YUV9 -> YV12
  YUV9/YV12 -> Y800
  Y800 -> YUV9/YV12
  BGR24 -> BGR32 & RGB24 -> RGB32
  BGR32 -> BGR24 & RGB32 -> RGB24
  BGR15 -> BGR16
*/

/*
tested special converters (most are tested actually, but I did not write it down ...)
 YV12 -> BGR12/BGR16
 YV12 -> YV12
 BGR15 -> BGR16
 BGR16 -> BGR16
 YVU9 -> YV12

untested special converters
  YV12/I420 -> BGR15/BGR24/BGR32 (it is the yuv2rgb stuff, so it should be OK)
  YV12/I420 -> YV12/I420
  YUY2/BGR15/BGR24/BGR32/RGB24/RGB32 -> same format
  BGR24 -> BGR32 & RGB24 -> RGB32
  BGR32 -> BGR24 & RGB32 -> RGB24
  BGR24 -> YV12
*/

#include <inttypes.h>
#include <string.h>
#include <math.h>
#include <stdio.h>
#include "config.h"
#include <assert.h>
#include "swscale.h"
#include "swscale_internal.h"
#include "rgb2rgb.h"
#include "libavutil/avassert.h"
#include "libavutil/intreadwrite.h"
#include "libavutil/cpu.h"
#include "libavutil/avutil.h"
#include "libavutil/mathematics.h"
#include "libavutil/bswap.h"
#include "libavutil/pixdesc.h"


#define RGB2YUV_SHIFT 15
#define BY ( (int)(0.114*219/255*(1<<RGB2YUV_SHIFT)+0.5))
#define BV (-(int)(0.081*224/255*(1<<RGB2YUV_SHIFT)+0.5))
#define BU ( (int)(0.500*224/255*(1<<RGB2YUV_SHIFT)+0.5))
#define GY ( (int)(0.587*219/255*(1<<RGB2YUV_SHIFT)+0.5))
#define GV (-(int)(0.419*224/255*(1<<RGB2YUV_SHIFT)+0.5))
#define GU (-(int)(0.331*224/255*(1<<RGB2YUV_SHIFT)+0.5))
#define RY ( (int)(0.299*219/255*(1<<RGB2YUV_SHIFT)+0.5))
#define RV ( (int)(0.500*224/255*(1<<RGB2YUV_SHIFT)+0.5))
#define RU (-(int)(0.169*224/255*(1<<RGB2YUV_SHIFT)+0.5))

/*
NOTES
Special versions: fast Y 1:1 scaling (no interpolation in y direction)

TODO
more intelligent misalignment avoidance for the horizontal scaler
write special vertical cubic upscale version
optimize C code (YV12 / minmax)
add support for packed pixel YUV input & output
add support for Y8 output
optimize BGR24 & BGR32
add BGR4 output support
write special BGR->BGR scaler
*/

DECLARE_ALIGNED(8, static const uint8_t, dither_2x2_4)[2][8]={
{  1,   3,   1,   3,   1,   3,   1,   3, },
{  2,   0,   2,   0,   2,   0,   2,   0, },
};

DECLARE_ALIGNED(8, static const uint8_t, dither_2x2_8)[2][8]={
{  6,   2,   6,   2,   6,   2,   6,   2, },
{  0,   4,   0,   4,   0,   4,   0,   4, },
};

DECLARE_ALIGNED(8, const uint8_t, dither_4x4_16)[4][8]={
{  8,   4,  11,   7,   8,   4,  11,   7, },
{  2,  14,   1,  13,   2,  14,   1,  13, },
{ 10,   6,   9,   5,  10,   6,   9,   5, },
{  0,  12,   3,  15,   0,  12,   3,  15, },
};

DECLARE_ALIGNED(8, const uint8_t, dither_8x8_32)[8][8]={
{ 17,   9,  23,  15,  16,   8,  22,  14, },
{  5,  29,   3,  27,   4,  28,   2,  26, },
{ 21,  13,  19,  11,  20,  12,  18,  10, },
{  0,  24,   6,  30,   1,  25,   7,  31, },
{ 16,   8,  22,  14,  17,   9,  23,  15, },
{  4,  28,   2,  26,   5,  29,   3,  27, },
{ 20,  12,  18,  10,  21,  13,  19,  11, },
{  1,  25,   7,  31,   0,  24,   6,  30, },
};

DECLARE_ALIGNED(8, const uint8_t, dither_8x8_73)[8][8]={
{  0,  55,  14,  68,   3,  58,  17,  72, },
{ 37,  18,  50,  32,  40,  22,  54,  35, },
{  9,  64,   5,  59,  13,  67,   8,  63, },
{ 46,  27,  41,  23,  49,  31,  44,  26, },
{  2,  57,  16,  71,   1,  56,  15,  70, },
{ 39,  21,  52,  34,  38,  19,  51,  33, },
{ 11,  66,   7,  62,  10,  65,   6,  60, },
{ 48,  30,  43,  25,  47,  29,  42,  24, },
};

#if 1
DECLARE_ALIGNED(8, const uint8_t, dither_8x8_220)[8][8]={
{117,  62, 158, 103, 113,  58, 155, 100, },
{ 34, 199,  21, 186,  31, 196,  17, 182, },
{144,  89, 131,  76, 141,  86, 127,  72, },
{  0, 165,  41, 206,  10, 175,  52, 217, },
{110,  55, 151,  96, 120,  65, 162, 107, },
{ 28, 193,  14, 179,  38, 203,  24, 189, },
{138,  83, 124,  69, 148,  93, 134,  79, },
{  7, 172,  48, 213,   3, 168,  45, 210, },
};
#elif 1
// tries to correct a gamma of 1.5
DECLARE_ALIGNED(8, const uint8_t, dither_8x8_220)[8][8]={
{  0, 143,  18, 200,   2, 156,  25, 215, },
{ 78,  28, 125,  64,  89,  36, 138,  74, },
{ 10, 180,   3, 161,  16, 195,   8, 175, },
{109,  51,  93,  38, 121,  60, 105,  47, },
{  1, 152,  23, 210,   0, 147,  20, 205, },
{ 85,  33, 134,  71,  81,  30, 130,  67, },
{ 14, 190,   6, 171,  12, 185,   5, 166, },
{117,  57, 101,  44, 113,  54,  97,  41, },
};
#elif 1
// tries to correct a gamma of 2.0
DECLARE_ALIGNED(8, const uint8_t, dither_8x8_220)[8][8]={
{  0, 124,   8, 193,   0, 140,  12, 213, },
{ 55,  14, 104,  42,  66,  19, 119,  52, },
{  3, 168,   1, 145,   6, 187,   3, 162, },
{ 86,  31,  70,  21,  99,  39,  82,  28, },
{  0, 134,  11, 206,   0, 129,   9, 200, },
{ 62,  17, 114,  48,  58,  16, 109,  45, },
{  5, 181,   2, 157,   4, 175,   1, 151, },
{ 95,  36,  78,  26,  90,  34,  74,  24, },
};
#else
// tries to correct a gamma of 2.5
DECLARE_ALIGNED(8, const uint8_t, dither_8x8_220)[8][8]={
{  0, 107,   3, 187,   0, 125,   6, 212, },
{ 39,   7,  86,  28,  49,  11, 102,  36, },
{  1, 158,   0, 131,   3, 180,   1, 151, },
{ 68,  19,  52,  12,  81,  25,  64,  17, },
{  0, 119,   5, 203,   0, 113,   4, 195, },
{ 45,   9,  96,  33,  42,   8,  91,  30, },
{  2, 172,   1, 144,   2, 165,   0, 137, },
{ 77,  23,  60,  15,  72,  21,  56,  14, },
};
#endif
DECLARE_ALIGNED(8, const uint8_t, dither_8x8_128)[8][8] = {
{  36, 68, 60, 92, 34, 66, 58, 90,},
{ 100,  4,124, 28, 98,  2,122, 26,},
{  52, 84, 44, 76, 50, 82, 42, 74,},
{ 116, 20,108, 12,114, 18,106, 10,},
{  32, 64, 56, 88, 38, 70, 62, 94,},
{  96,  0,120, 24,102,  6,126, 30,},
{  48, 80, 40, 72, 54, 86, 46, 78,},
{ 112, 16,104,  8,118, 22,110, 14,},
};
DECLARE_ALIGNED(8, const uint8_t, ff_sws_pb_64)[8] =
{  64, 64, 64, 64, 64, 64, 64, 64 };

DECLARE_ALIGNED(8, const uint8_t, dithers)[8][8][8]={
{
  {   0,  1,  0,  1,  0,  1,  0,  1,},
  {   1,  0,  1,  0,  1,  0,  1,  0,},
  {   0,  1,  0,  1,  0,  1,  0,  1,},
  {   1,  0,  1,  0,  1,  0,  1,  0,},
  {   0,  1,  0,  1,  0,  1,  0,  1,},
  {   1,  0,  1,  0,  1,  0,  1,  0,},
  {   0,  1,  0,  1,  0,  1,  0,  1,},
  {   1,  0,  1,  0,  1,  0,  1,  0,},
},{
  {   1,  2,  1,  2,  1,  2,  1,  2,},
  {   3,  0,  3,  0,  3,  0,  3,  0,},
  {   1,  2,  1,  2,  1,  2,  1,  2,},
  {   3,  0,  3,  0,  3,  0,  3,  0,},
  {   1,  2,  1,  2,  1,  2,  1,  2,},
  {   3,  0,  3,  0,  3,  0,  3,  0,},
  {   1,  2,  1,  2,  1,  2,  1,  2,},
  {   3,  0,  3,  0,  3,  0,  3,  0,},
},{
  {   2,  4,  3,  5,  2,  4,  3,  5,},
  {   6,  0,  7,  1,  6,  0,  7,  1,},
  {   3,  5,  2,  4,  3,  5,  2,  4,},
  {   7,  1,  6,  0,  7,  1,  6,  0,},
  {   2,  4,  3,  5,  2,  4,  3,  5,},
  {   6,  0,  7,  1,  6,  0,  7,  1,},
  {   3,  5,  2,  4,  3,  5,  2,  4,},
  {   7,  1,  6,  0,  7,  1,  6,  0,},
},{
  {   4,  8,  7, 11,  4,  8,  7, 11,},
  {  12,  0, 15,  3, 12,  0, 15,  3,},
  {   6, 10,  5,  9,  6, 10,  5,  9,},
  {  14,  2, 13,  1, 14,  2, 13,  1,},
  {   4,  8,  7, 11,  4,  8,  7, 11,},
  {  12,  0, 15,  3, 12,  0, 15,  3,},
  {   6, 10,  5,  9,  6, 10,  5,  9,},
  {  14,  2, 13,  1, 14,  2, 13,  1,},
},{
  {   9, 17, 15, 23,  8, 16, 14, 22,},
  {  25,  1, 31,  7, 24,  0, 30,  6,},
  {  13, 21, 11, 19, 12, 20, 10, 18,},
  {  29,  5, 27,  3, 28,  4, 26,  2,},
  {   8, 16, 14, 22,  9, 17, 15, 23,},
  {  24,  0, 30,  6, 25,  1, 31,  7,},
  {  12, 20, 10, 18, 13, 21, 11, 19,},
  {  28,  4, 26,  2, 29,  5, 27,  3,},
},{
  {  18, 34, 30, 46, 17, 33, 29, 45,},
  {  50,  2, 62, 14, 49,  1, 61, 13,},
  {  26, 42, 22, 38, 25, 41, 21, 37,},
  {  58, 10, 54,  6, 57,  9, 53,  5,},
  {  16, 32, 28, 44, 19, 35, 31, 47,},
  {  48,  0, 60, 12, 51,  3, 63, 15,},
  {  24, 40, 20, 36, 27, 43, 23, 39,},
  {  56,  8, 52,  4, 59, 11, 55,  7,},
},{
  {  18, 34, 30, 46, 17, 33, 29, 45,},
  {  50,  2, 62, 14, 49,  1, 61, 13,},
  {  26, 42, 22, 38, 25, 41, 21, 37,},
  {  58, 10, 54,  6, 57,  9, 53,  5,},
  {  16, 32, 28, 44, 19, 35, 31, 47,},
  {  48,  0, 60, 12, 51,  3, 63, 15,},
  {  24, 40, 20, 36, 27, 43, 23, 39,},
  {  56,  8, 52,  4, 59, 11, 55,  7,},
},{
  {  36, 68, 60, 92, 34, 66, 58, 90,},
  { 100,  4,124, 28, 98,  2,122, 26,},
  {  52, 84, 44, 76, 50, 82, 42, 74,},
  { 116, 20,108, 12,114, 18,106, 10,},
  {  32, 64, 56, 88, 38, 70, 62, 94,},
  {  96,  0,120, 24,102,  6,126, 30,},
  {  48, 80, 40, 72, 54, 86, 46, 78,},
  { 112, 16,104,  8,118, 22,110, 14,},
}};

static const uint8_t flat64[8]={64,64,64,64,64,64,64,64};

const uint16_t dither_scale[15][16]={
{    2,    3,    3,    5,    5,    5,    5,    5,    5,    5,    5,    5,    5,    5,    5,    5,},
{    2,    3,    7,    7,   13,   13,   25,   25,   25,   25,   25,   25,   25,   25,   25,   25,},
{    3,    3,    4,   15,   15,   29,   57,   57,   57,  113,  113,  113,  113,  113,  113,  113,},
{    3,    4,    4,    5,   31,   31,   61,  121,  241,  241,  241,  241,  481,  481,  481,  481,},
{    3,    4,    5,    5,    6,   63,   63,  125,  249,  497,  993,  993,  993,  993,  993, 1985,},
{    3,    5,    6,    6,    6,    7,  127,  127,  253,  505, 1009, 2017, 4033, 4033, 4033, 4033,},
{    3,    5,    6,    7,    7,    7,    8,  255,  255,  509, 1017, 2033, 4065, 8129,16257,16257,},
{    3,    5,    6,    8,    8,    8,    8,    9,  511,  511, 1021, 2041, 4081, 8161,16321,32641,},
{    3,    5,    7,    8,    9,    9,    9,    9,   10, 1023, 1023, 2045, 4089, 8177,16353,32705,},
{    3,    5,    7,    8,   10,   10,   10,   10,   10,   11, 2047, 2047, 4093, 8185,16369,32737,},
{    3,    5,    7,    8,   10,   11,   11,   11,   11,   11,   12, 4095, 4095, 8189,16377,32753,},
{    3,    5,    7,    9,   10,   12,   12,   12,   12,   12,   12,   13, 8191, 8191,16381,32761,},
{    3,    5,    7,    9,   10,   12,   13,   13,   13,   13,   13,   13,   14,16383,16383,32765,},
{    3,    5,    7,    9,   10,   12,   14,   14,   14,   14,   14,   14,   14,   15,32767,32767,},
{    3,    5,    7,    9,   11,   12,   14,   15,   15,   15,   15,   15,   15,   15,   16,65535,},
};

static av_always_inline void
yuv2yuvX16_c_template(const int16_t *lumFilter, const int32_t **lumSrc,
                      int lumFilterSize, const int16_t *chrFilter,
                      const int32_t **chrUSrc, const int32_t **chrVSrc,
                      int chrFilterSize, const int32_t **alpSrc,
                      uint16_t *dest[4], int dstW, int chrDstW,
                      int big_endian, int output_bits)
{
    //FIXME Optimize (just quickly written not optimized..)
    int i;
    int dword= output_bits == 16;
    uint16_t *yDest = dest[0], *uDest = dest[1], *vDest = dest[2],
             *aDest = CONFIG_SWSCALE_ALPHA ? dest[3] : NULL;
    int shift = 11 + 4*dword + 16 - output_bits - 1;

#define output_pixel(pos, val) \
    if (big_endian) { \
        AV_WB16(pos, av_clip_uint16(val >> shift)); \
    } else { \
        AV_WL16(pos, av_clip_uint16(val >> shift)); \
    }
    for (i = 0; i < dstW; i++) {
        int val = 1 << (26-output_bits + 4*dword - 1);
        int j;

        for (j = 0; j < lumFilterSize; j++)
            val += ((dword ? lumSrc[j][i] : ((int16_t**)lumSrc)[j][i]) * lumFilter[j])>>1;

        output_pixel(&yDest[i], val);
    }

    if (uDest) {
        for (i = 0; i < chrDstW; i++) {
            int u = 1 << (26-output_bits + 4*dword - 1);
            int v = 1 << (26-output_bits + 4*dword - 1);
            int j;

            for (j = 0; j < chrFilterSize; j++) {
                u += ((dword ? chrUSrc[j][i] : ((int16_t**)chrUSrc)[j][i]) * chrFilter[j]) >> 1;
                v += ((dword ? chrVSrc[j][i] : ((int16_t**)chrVSrc)[j][i]) * chrFilter[j]) >> 1;
            }

            output_pixel(&uDest[i], u);
            output_pixel(&vDest[i], v);
        }
    }

    if (CONFIG_SWSCALE_ALPHA && aDest) {
        for (i = 0; i < dstW; i++) {
            int val = 1 << (26-output_bits + 4*dword - 1);
            int j;

            for (j = 0; j < lumFilterSize; j++)
                val += ((dword ? alpSrc[j][i] : ((int16_t**)alpSrc)[j][i]) * lumFilter[j]) >> 1;

            output_pixel(&aDest[i], val);
        }
    }
#undef output_pixel
}

static av_always_inline void
yuv2yuvX10_c_template(const int16_t *lumFilter, const int16_t **lumSrc,
                      int lumFilterSize, const int16_t *chrFilter,
                      const int16_t **chrUSrc, const int16_t **chrVSrc,
                      int chrFilterSize, const int16_t **alpSrc,
                      uint16_t *dest[4], int dstW, int chrDstW,
                      int big_endian, int output_bits)
{
    //FIXME Optimize (just quickly written not optimized..)
    int i;
    uint16_t *yDest = dest[0], *uDest = dest[1], *vDest = dest[2],
             *aDest = CONFIG_SWSCALE_ALPHA ? dest[3] : NULL;
    int shift = 11 + 16 - output_bits - 1;

#define output_pixel(pos, val) \
    if (big_endian) { \
        AV_WB16(pos, av_clip_uintp2(val >> shift, output_bits)); \
    } else { \
        AV_WL16(pos, av_clip_uintp2(val >> shift, output_bits)); \
    }
    for (i = 0; i < dstW; i++) {
        int val = 1 << (26-output_bits - 1);
        int j;

        for (j = 0; j < lumFilterSize; j++)
            val += (lumSrc[j][i] * lumFilter[j]) >> 1;

        output_pixel(&yDest[i], val);
    }

    if (uDest) {
        for (i = 0; i < chrDstW; i++) {
            int u = 1 << (26-output_bits - 1);
            int v = 1 << (26-output_bits - 1);
            int j;

            for (j = 0; j < chrFilterSize; j++) {
                u += (chrUSrc[j][i] * chrFilter[j]) >> 1;
                v += (chrVSrc[j][i] * chrFilter[j]) >> 1;
            }

            output_pixel(&uDest[i], u);
            output_pixel(&vDest[i], v);
        }
    }

    if (CONFIG_SWSCALE_ALPHA && aDest) {
        for (i = 0; i < dstW; i++) {
            int val = 1 << (26-output_bits - 1);
            int j;

            for (j = 0; j < lumFilterSize; j++)
                val += (alpSrc[j][i] * lumFilter[j]) >> 1;

            output_pixel(&aDest[i], val);
        }
    }
#undef output_pixel
}

#define yuv2NBPS(bits, BE_LE, is_be, yuv2yuvX_template_fn, typeX_t) \
static void yuv2yuvX ## bits ## BE_LE ## _c(SwsContext *c, const int16_t *lumFilter, \
                              const int16_t **_lumSrc, int lumFilterSize, \
                              const int16_t *chrFilter, const int16_t **_chrUSrc, \
                              const int16_t **_chrVSrc, \
                              int chrFilterSize, const int16_t **_alpSrc, \
                              uint8_t *_dest[4], int dstW, int chrDstW) \
{ \
    const typeX_t **lumSrc  = (const typeX_t **) _lumSrc, \
                  **chrUSrc = (const typeX_t **) _chrUSrc, \
                  **chrVSrc = (const typeX_t **) _chrVSrc, \
                  **alpSrc  = (const typeX_t **) _alpSrc; \
    yuv2yuvX_template_fn(lumFilter, lumSrc, lumFilterSize, \
                         chrFilter, chrUSrc, chrVSrc, chrFilterSize, \
                         alpSrc, (uint16_t **) _dest, \
                         dstW, chrDstW, is_be, bits); \
}
yuv2NBPS( 9, BE, 1, yuv2yuvX10_c_template, int16_t);
yuv2NBPS( 9, LE, 0, yuv2yuvX10_c_template, int16_t);
yuv2NBPS(10, BE, 1, yuv2yuvX10_c_template, int16_t);
yuv2NBPS(10, LE, 0, yuv2yuvX10_c_template, int16_t);
yuv2NBPS(16, BE, 1, yuv2yuvX16_c_template, int32_t);
yuv2NBPS(16, LE, 0, yuv2yuvX16_c_template, int32_t);

static void yuv2yuvX_c(SwsContext *c, const int16_t *lumFilter,
                       const int16_t **lumSrc, int lumFilterSize,
                       const int16_t *chrFilter, const int16_t **chrUSrc,
                       const int16_t **chrVSrc,
                       int chrFilterSize, const int16_t **alpSrc,
                       uint8_t *dest[4], int dstW, int chrDstW)
{
    uint8_t *yDest = dest[0], *uDest = dest[1], *vDest = dest[2],
            *aDest = CONFIG_SWSCALE_ALPHA ? dest[3] : NULL;
    int i;
    const uint8_t *lumDither = c->lumDither8, *chrDither = c->chrDither8;

    //FIXME Optimize (just quickly written not optimized..)
    for (i=0; i<dstW; i++) {
        int val = lumDither[i & 7] << 12;
        int j;
        for (j=0; j<lumFilterSize; j++)
            val += lumSrc[j][i] * lumFilter[j];

        yDest[i]= av_clip_uint8(val>>19);
    }

    if (uDest)
        for (i=0; i<chrDstW; i++) {
            int u = chrDither[i & 7] << 12;
            int v = chrDither[(i + 3) & 7] << 12;
            int j;
            for (j=0; j<chrFilterSize; j++) {
                u += chrUSrc[j][i] * chrFilter[j];
                v += chrVSrc[j][i] * chrFilter[j];
            }

            uDest[i]= av_clip_uint8(u>>19);
            vDest[i]= av_clip_uint8(v>>19);
        }

    if (CONFIG_SWSCALE_ALPHA && aDest)
        for (i=0; i<dstW; i++) {
            int val = lumDither[i & 7] << 12;
            int j;
            for (j=0; j<lumFilterSize; j++)
                val += alpSrc[j][i] * lumFilter[j];

            aDest[i]= av_clip_uint8(val>>19);
        }
}

static void yuv2yuv1_c(SwsContext *c, const int16_t *lumSrc,
                       const int16_t *chrUSrc, const int16_t *chrVSrc,
                       const int16_t *alpSrc,
                       uint8_t *dest[4], int dstW, int chrDstW)
{
    uint8_t *yDest = dest[0], *uDest = dest[1], *vDest = dest[2],
            *aDest = CONFIG_SWSCALE_ALPHA ? dest[3] : NULL;
    int i;
    const uint8_t *lumDither = c->lumDither8, *chrDither = c->chrDither8;

    for (i=0; i<dstW; i++) {
        int val = (lumSrc[i]+  lumDither[i & 7]) >> 7;
        yDest[i]= av_clip_uint8(val);
    }

    if (uDest)
        for (i=0; i<chrDstW; i++) {
            int u = (chrUSrc[i] + chrDither[i & 7])       >> 7;
            int v = (chrVSrc[i] + chrDither[(i + 3) & 7]) >> 7;
            uDest[i]= av_clip_uint8(u);
            vDest[i]= av_clip_uint8(v);
        }

    if (CONFIG_SWSCALE_ALPHA && aDest)
        for (i=0; i<dstW; i++) {
            int val = (alpSrc[i] + lumDither[i & 7]) >> 7;
            aDest[i]= av_clip_uint8(val);
        }
}

static void yuv2nv12X_c(SwsContext *c, const int16_t *lumFilter,
                        const int16_t **lumSrc, int lumFilterSize,
                        const int16_t *chrFilter, const int16_t **chrUSrc,
                        const int16_t **chrVSrc, int chrFilterSize,
                        const int16_t **alpSrc, uint8_t *dest[4],
                        int dstW, int chrDstW)
{
    uint8_t *yDest = dest[0], *uDest = dest[1];
    enum PixelFormat dstFormat = c->dstFormat;
    const uint8_t *lumDither = c->lumDither8, *chrDither = c->chrDither8;

    //FIXME Optimize (just quickly written not optimized..)
    int i;
    for (i=0; i<dstW; i++) {
        int val = lumDither[i & 7] << 12;
        int j;
        for (j=0; j<lumFilterSize; j++)
            val += lumSrc[j][i] * lumFilter[j];

        yDest[i]= av_clip_uint8(val>>19);
    }

    if (!uDest)
        return;

    if (dstFormat == PIX_FMT_NV12)
        for (i=0; i<chrDstW; i++) {
            int u = chrDither[i & 7] << 12;
            int v = chrDither[(i + 3) & 7] << 12;
            int j;
            for (j=0; j<chrFilterSize; j++) {
                u += chrUSrc[j][i] * chrFilter[j];
                v += chrVSrc[j][i] * chrFilter[j];
            }

            uDest[2*i]= av_clip_uint8(u>>19);
            uDest[2*i+1]= av_clip_uint8(v>>19);
        }
    else
        for (i=0; i<chrDstW; i++) {
            int u = chrDither[i & 7] << 12;
            int v = chrDither[(i + 3) & 7] << 12;
            int j;
            for (j=0; j<chrFilterSize; j++) {
                u += chrUSrc[j][i] * chrFilter[j];
                v += chrVSrc[j][i] * chrFilter[j];
            }

            uDest[2*i]= av_clip_uint8(v>>19);
            uDest[2*i+1]= av_clip_uint8(u>>19);
        }
}

#define output_pixel(pos, val) \
        if (target == PIX_FMT_GRAY16BE) { \
            AV_WB16(pos, val); \
        } else { \
            AV_WL16(pos, val); \
        }

static av_always_inline void
yuv2gray16_X_c_template(SwsContext *c, const int16_t *lumFilter,
                        const int32_t **lumSrc, int lumFilterSize,
                        const int16_t *chrFilter, const int32_t **chrUSrc,
                        const int32_t **chrVSrc, int chrFilterSize,
                        const int32_t **alpSrc, uint16_t *dest, int dstW,
                        int y, enum PixelFormat target)
{
    int i;

    for (i = 0; i < (dstW >> 1); i++) {
        int j;
        int Y1 = 1 << 14;
        int Y2 = 1 << 14;

        for (j = 0; j < lumFilterSize; j++) {
            Y1 += lumSrc[j][i * 2]     * lumFilter[j];
            Y2 += lumSrc[j][i * 2 + 1] * lumFilter[j];
        }
        Y1 >>= 15;
        Y2 >>= 15;
        if ((Y1 | Y2) & 0x10000) {
            Y1 = av_clip_uint16(Y1);
            Y2 = av_clip_uint16(Y2);
        }
        output_pixel(&dest[i * 2 + 0], Y1);
        output_pixel(&dest[i * 2 + 1], Y2);
    }
}

static av_always_inline void
yuv2gray16_2_c_template(SwsContext *c, const int32_t *buf[2],
                        const int32_t *ubuf[2], const int32_t *vbuf[2],
                        const int32_t *abuf[2], uint16_t *dest, int dstW,
                        int yalpha, int uvalpha, int y,
                        enum PixelFormat target)
{
    int  yalpha1 = 4095 - yalpha;
    int i;
    const int32_t *buf0 = buf[0], *buf1 = buf[1];

    for (i = 0; i < (dstW >> 1); i++) {
        int Y1 = (buf0[i * 2    ] * yalpha1 + buf1[i * 2    ] * yalpha) >> 15;
        int Y2 = (buf0[i * 2 + 1] * yalpha1 + buf1[i * 2 + 1] * yalpha) >> 15;

        output_pixel(&dest[i * 2 + 0], Y1);
        output_pixel(&dest[i * 2 + 1], Y2);
    }
}

static av_always_inline void
yuv2gray16_1_c_template(SwsContext *c, const int32_t *buf0,
                        const int32_t *ubuf[2], const int32_t *vbuf[2],
                        const int32_t *abuf0, uint16_t *dest, int dstW,
                        int uvalpha, int y, enum PixelFormat target)
{
    int i;

    for (i = 0; i < (dstW >> 1); i++) {
        int Y1 = (buf0[i * 2    ]+4)>>3;
        int Y2 = (buf0[i * 2 + 1]+4)>>3;

        output_pixel(&dest[i * 2 + 0], Y1);
        output_pixel(&dest[i * 2 + 1], Y2);
    }
}

#undef output_pixel

#define YUV2PACKED16WRAPPER(name, base, ext, fmt) \
static void name ## ext ## _X_c(SwsContext *c, const int16_t *lumFilter, \
                        const int16_t **_lumSrc, int lumFilterSize, \
                        const int16_t *chrFilter, const int16_t **_chrUSrc, \
                        const int16_t **_chrVSrc, int chrFilterSize, \
                        const int16_t **_alpSrc, uint8_t *_dest, int dstW, \
                        int y) \
{ \
    const int32_t **lumSrc  = (const int32_t **) _lumSrc, \
                  **chrUSrc = (const int32_t **) _chrUSrc, \
                  **chrVSrc = (const int32_t **) _chrVSrc, \
                  **alpSrc  = (const int32_t **) _alpSrc; \
    uint16_t *dest = (uint16_t *) _dest; \
    name ## base ## _X_c_template(c, lumFilter, lumSrc, lumFilterSize, \
                          chrFilter, chrUSrc, chrVSrc, chrFilterSize, \
                          alpSrc, dest, dstW, y, fmt); \
} \
 \
static void name ## ext ## _2_c(SwsContext *c, const int16_t *_buf[2], \
                        const int16_t *_ubuf[2], const int16_t *_vbuf[2], \
                        const int16_t *_abuf[2], uint8_t *_dest, int dstW, \
                        int yalpha, int uvalpha, int y) \
{ \
    const int32_t **buf  = (const int32_t **) _buf, \
                  **ubuf = (const int32_t **) _ubuf, \
                  **vbuf = (const int32_t **) _vbuf, \
                  **abuf = (const int32_t **) _abuf; \
    uint16_t *dest = (uint16_t *) _dest; \
    name ## base ## _2_c_template(c, buf, ubuf, vbuf, abuf, \
                          dest, dstW, yalpha, uvalpha, y, fmt); \
} \
 \
static void name ## ext ## _1_c(SwsContext *c, const int16_t *_buf0, \
                        const int16_t *_ubuf[2], const int16_t *_vbuf[2], \
                        const int16_t *_abuf0, uint8_t *_dest, int dstW, \
                        int uvalpha, int y) \
{ \
    const int32_t *buf0  = (const int32_t *)  _buf0, \
                 **ubuf  = (const int32_t **) _ubuf, \
                 **vbuf  = (const int32_t **) _vbuf, \
                  *abuf0 = (const int32_t *)  _abuf0; \
    uint16_t *dest = (uint16_t *) _dest; \
    name ## base ## _1_c_template(c, buf0, ubuf, vbuf, abuf0, dest, \
                                  dstW, uvalpha, y, fmt); \
}

YUV2PACKED16WRAPPER(yuv2gray16,, LE, PIX_FMT_GRAY16LE);
YUV2PACKED16WRAPPER(yuv2gray16,, BE, PIX_FMT_GRAY16BE);

#define output_pixel(pos, acc) \
    if (target == PIX_FMT_MONOBLACK) { \
        pos = acc; \
    } else { \
        pos = ~acc; \
    }

static av_always_inline void
yuv2mono_X_c_template(SwsContext *c, const int16_t *lumFilter,
                      const int16_t **lumSrc, int lumFilterSize,
                      const int16_t *chrFilter, const int16_t **chrUSrc,
                      const int16_t **chrVSrc, int chrFilterSize,
                      const int16_t **alpSrc, uint8_t *dest, int dstW,
                      int y, enum PixelFormat target)
{
    const uint8_t * const d128=dither_8x8_220[y&7];
    uint8_t *g = c->table_gU[128] + c->table_gV[128];
    int i;
    int acc = 0;

    for (i = 0; i < dstW - 1; i += 2) {
        int j;
        int Y1 = 1 << 18;
        int Y2 = 1 << 18;

        for (j = 0; j < lumFilterSize; j++) {
            Y1 += lumSrc[j][i]   * lumFilter[j];
            Y2 += lumSrc[j][i+1] * lumFilter[j];
        }
        Y1 >>= 19;
        Y2 >>= 19;
        if ((Y1 | Y2) & 0x100) {
            Y1 = av_clip_uint8(Y1);
            Y2 = av_clip_uint8(Y2);
        }
        acc += acc + g[Y1 + d128[(i + 0) & 7]];
        acc += acc + g[Y2 + d128[(i + 1) & 7]];
        if ((i & 7) == 6) {
            output_pixel(*dest++, acc);
        }
    }
}

static av_always_inline void
yuv2mono_2_c_template(SwsContext *c, const int16_t *buf[2],
                      const int16_t *ubuf[2], const int16_t *vbuf[2],
                      const int16_t *abuf[2], uint8_t *dest, int dstW,
                      int yalpha, int uvalpha, int y,
                      enum PixelFormat target)
{
    const int16_t *buf0  = buf[0],  *buf1  = buf[1];
    const uint8_t * const d128 = dither_8x8_220[y & 7];
    uint8_t *g = c->table_gU[128] + c->table_gV[128];
    int  yalpha1 = 4095 - yalpha;
    int i;

    for (i = 0; i < dstW - 7; i += 8) {
        int acc =    g[((buf0[i    ] * yalpha1 + buf1[i    ] * yalpha) >> 19) + d128[0]];
        acc += acc + g[((buf0[i + 1] * yalpha1 + buf1[i + 1] * yalpha) >> 19) + d128[1]];
        acc += acc + g[((buf0[i + 2] * yalpha1 + buf1[i + 2] * yalpha) >> 19) + d128[2]];
        acc += acc + g[((buf0[i + 3] * yalpha1 + buf1[i + 3] * yalpha) >> 19) + d128[3]];
        acc += acc + g[((buf0[i + 4] * yalpha1 + buf1[i + 4] * yalpha) >> 19) + d128[4]];
        acc += acc + g[((buf0[i + 5] * yalpha1 + buf1[i + 5] * yalpha) >> 19) + d128[5]];
        acc += acc + g[((buf0[i + 6] * yalpha1 + buf1[i + 6] * yalpha) >> 19) + d128[6]];
        acc += acc + g[((buf0[i + 7] * yalpha1 + buf1[i + 7] * yalpha) >> 19) + d128[7]];
        output_pixel(*dest++, acc);
    }
}

static av_always_inline void
yuv2mono_1_c_template(SwsContext *c, const int16_t *buf0,
                      const int16_t *ubuf[2], const int16_t *vbuf[2],
                      const int16_t *abuf0, uint8_t *dest, int dstW,
                      int uvalpha, int y, enum PixelFormat target)
{
    const uint8_t * const d128 = dither_8x8_220[y & 7];
    uint8_t *g = c->table_gU[128] + c->table_gV[128];
    int i;

    for (i = 0; i < dstW - 7; i += 8) {
        int acc =    g[(buf0[i    ] >> 7) + d128[0]];
        acc += acc + g[(buf0[i + 1] >> 7) + d128[1]];
        acc += acc + g[(buf0[i + 2] >> 7) + d128[2]];
        acc += acc + g[(buf0[i + 3] >> 7) + d128[3]];
        acc += acc + g[(buf0[i + 4] >> 7) + d128[4]];
        acc += acc + g[(buf0[i + 5] >> 7) + d128[5]];
        acc += acc + g[(buf0[i + 6] >> 7) + d128[6]];
        acc += acc + g[(buf0[i + 7] >> 7) + d128[7]];
        output_pixel(*dest++, acc);
    }
}

#undef output_pixel

#define YUV2PACKEDWRAPPER(name, base, ext, fmt) \
static void name ## ext ## _X_c(SwsContext *c, const int16_t *lumFilter, \
                                const int16_t **lumSrc, int lumFilterSize, \
                                const int16_t *chrFilter, const int16_t **chrUSrc, \
                                const int16_t **chrVSrc, int chrFilterSize, \
                                const int16_t **alpSrc, uint8_t *dest, int dstW, \
                                int y) \
{ \
    name ## base ## _X_c_template(c, lumFilter, lumSrc, lumFilterSize, \
                                  chrFilter, chrUSrc, chrVSrc, chrFilterSize, \
                                  alpSrc, dest, dstW, y, fmt); \
} \
 \
static void name ## ext ## _2_c(SwsContext *c, const int16_t *buf[2], \
                                const int16_t *ubuf[2], const int16_t *vbuf[2], \
                                const int16_t *abuf[2], uint8_t *dest, int dstW, \
                                int yalpha, int uvalpha, int y) \
{ \
    name ## base ## _2_c_template(c, buf, ubuf, vbuf, abuf, \
                                  dest, dstW, yalpha, uvalpha, y, fmt); \
} \
 \
static void name ## ext ## _1_c(SwsContext *c, const int16_t *buf0, \
                                const int16_t *ubuf[2], const int16_t *vbuf[2], \
                                const int16_t *abuf0, uint8_t *dest, int dstW, \
                                int uvalpha, int y) \
{ \
    name ## base ## _1_c_template(c, buf0, ubuf, vbuf, \
                                  abuf0, dest, dstW, uvalpha, \
                                  y, fmt); \
}

YUV2PACKEDWRAPPER(yuv2mono,, white, PIX_FMT_MONOWHITE);
YUV2PACKEDWRAPPER(yuv2mono,, black, PIX_FMT_MONOBLACK);

#define output_pixels(pos, Y1, U, Y2, V) \
    if (target == PIX_FMT_YUYV422) { \
        dest[pos + 0] = Y1; \
        dest[pos + 1] = U;  \
        dest[pos + 2] = Y2; \
        dest[pos + 3] = V;  \
    } else { \
        dest[pos + 0] = U;  \
        dest[pos + 1] = Y1; \
        dest[pos + 2] = V;  \
        dest[pos + 3] = Y2; \
    }

static av_always_inline void
yuv2422_X_c_template(SwsContext *c, const int16_t *lumFilter,
                     const int16_t **lumSrc, int lumFilterSize,
                     const int16_t *chrFilter, const int16_t **chrUSrc,
                     const int16_t **chrVSrc, int chrFilterSize,
                     const int16_t **alpSrc, uint8_t *dest, int dstW,
                     int y, enum PixelFormat target)
{
    int i;

    for (i = 0; i < (dstW >> 1); i++) {
        int j;
        int Y1 = 1 << 18;
        int Y2 = 1 << 18;
        int U  = 1 << 18;
        int V  = 1 << 18;

        for (j = 0; j < lumFilterSize; j++) {
            Y1 += lumSrc[j][i * 2]     * lumFilter[j];
            Y2 += lumSrc[j][i * 2 + 1] * lumFilter[j];
        }
        for (j = 0; j < chrFilterSize; j++) {
            U += chrUSrc[j][i] * chrFilter[j];
            V += chrVSrc[j][i] * chrFilter[j];
        }
        Y1 >>= 19;
        Y2 >>= 19;
        U  >>= 19;
        V  >>= 19;
        if ((Y1 | Y2 | U | V) & 0x100) {
            Y1 = av_clip_uint8(Y1);
            Y2 = av_clip_uint8(Y2);
            U  = av_clip_uint8(U);
            V  = av_clip_uint8(V);
        }
        output_pixels(4*i, Y1, U, Y2, V);
    }
}

static av_always_inline void
yuv2422_2_c_template(SwsContext *c, const int16_t *buf[2],
                     const int16_t *ubuf[2], const int16_t *vbuf[2],
                     const int16_t *abuf[2], uint8_t *dest, int dstW,
                     int yalpha, int uvalpha, int y,
                     enum PixelFormat target)
{
    const int16_t *buf0  = buf[0],  *buf1  = buf[1],
                  *ubuf0 = ubuf[0], *ubuf1 = ubuf[1],
                  *vbuf0 = vbuf[0], *vbuf1 = vbuf[1];
    int  yalpha1 = 4095 - yalpha;
    int uvalpha1 = 4095 - uvalpha;
    int i;

    for (i = 0; i < (dstW >> 1); i++) {
        int Y1 = (buf0[i * 2]     * yalpha1  + buf1[i * 2]     * yalpha)  >> 19;
        int Y2 = (buf0[i * 2 + 1] * yalpha1  + buf1[i * 2 + 1] * yalpha)  >> 19;
        int U  = (ubuf0[i]        * uvalpha1 + ubuf1[i]        * uvalpha) >> 19;
        int V  = (vbuf0[i]        * uvalpha1 + vbuf1[i]        * uvalpha) >> 19;

        output_pixels(i * 4, Y1, U, Y2, V);
    }
}

static av_always_inline void
yuv2422_1_c_template(SwsContext *c, const int16_t *buf0,
                     const int16_t *ubuf[2], const int16_t *vbuf[2],
                     const int16_t *abuf0, uint8_t *dest, int dstW,
                     int uvalpha, int y, enum PixelFormat target)
{
    const int16_t *ubuf0 = ubuf[0], *ubuf1 = ubuf[1],
                  *vbuf0 = vbuf[0], *vbuf1 = vbuf[1];
    int i;

    if (uvalpha < 2048) {
        for (i = 0; i < (dstW >> 1); i++) {
            int Y1 = buf0[i * 2]     >> 7;
            int Y2 = buf0[i * 2 + 1] >> 7;
            int U  = ubuf1[i]        >> 7;
            int V  = vbuf1[i]        >> 7;

            output_pixels(i * 4, Y1, U, Y2, V);
        }
    } else {
        for (i = 0; i < (dstW >> 1); i++) {
            int Y1 =  buf0[i * 2]          >> 7;
            int Y2 =  buf0[i * 2 + 1]      >> 7;
            int U  = (ubuf0[i] + ubuf1[i]) >> 8;
            int V  = (vbuf0[i] + vbuf1[i]) >> 8;

            output_pixels(i * 4, Y1, U, Y2, V);
        }
    }
}

#undef output_pixels

YUV2PACKEDWRAPPER(yuv2, 422, yuyv422, PIX_FMT_YUYV422);
YUV2PACKEDWRAPPER(yuv2, 422, uyvy422, PIX_FMT_UYVY422);

#define R_B ((target == PIX_FMT_RGB48LE || target == PIX_FMT_RGB48BE) ? R : B)
#define B_R ((target == PIX_FMT_RGB48LE || target == PIX_FMT_RGB48BE) ? B : R)
#define output_pixel(pos, val) \
    if (isBE(target)) { \
        AV_WB16(pos, val); \
    } else { \
        AV_WL16(pos, val); \
    }

static av_always_inline void
yuv2rgb48_X_c_template(SwsContext *c, const int16_t *lumFilter,
                       const int32_t **lumSrc, int lumFilterSize,
                       const int16_t *chrFilter, const int32_t **chrUSrc,
                       const int32_t **chrVSrc, int chrFilterSize,
                       const int32_t **alpSrc, uint16_t *dest, int dstW,
                       int y, enum PixelFormat target)
{
    int i;

    for (i = 0; i < (dstW >> 1); i++) {
        int j;
        int Y1 = 0;
        int Y2 = 0;
        int U  = -128 << 23; // 19
        int V  = -128 << 23;
        int R, G, B;

        for (j = 0; j < lumFilterSize; j++) {
            Y1 += lumSrc[j][i * 2]     * lumFilter[j];
            Y2 += lumSrc[j][i * 2 + 1] * lumFilter[j];
        }
        for (j = 0; j < chrFilterSize; j++) {
            U += chrUSrc[j][i] * chrFilter[j];
            V += chrVSrc[j][i] * chrFilter[j];
        }

        // 8bit: 12+15=27; 16-bit: 12+19=31
        Y1 >>= 14; // 10
        Y2 >>= 14;
        U  >>= 14;
        V  >>= 14;

        // 8bit: 27 -> 17bit, 16bit: 31 - 14 = 17bit
        Y1 -= c->yuv2rgb_y_offset;
        Y2 -= c->yuv2rgb_y_offset;
        Y1 *= c->yuv2rgb_y_coeff;
        Y2 *= c->yuv2rgb_y_coeff;
        Y1 += 1 << 13; // 21
        Y2 += 1 << 13;
        // 8bit: 17 + 13bit = 30bit, 16bit: 17 + 13bit = 30bit

        R = V * c->yuv2rgb_v2r_coeff;
        G = V * c->yuv2rgb_v2g_coeff + U * c->yuv2rgb_u2g_coeff;
        B =                            U * c->yuv2rgb_u2b_coeff;

        // 8bit: 30 - 22 = 8bit, 16bit: 30bit - 14 = 16bit
        output_pixel(&dest[0], av_clip_uintp2(R_B + Y1, 30) >> 14);
        output_pixel(&dest[1], av_clip_uintp2(  G + Y1, 30) >> 14);
        output_pixel(&dest[2], av_clip_uintp2(B_R + Y1, 30) >> 14);
        output_pixel(&dest[3], av_clip_uintp2(R_B + Y2, 30) >> 14);
        output_pixel(&dest[4], av_clip_uintp2(  G + Y2, 30) >> 14);
        output_pixel(&dest[5], av_clip_uintp2(B_R + Y2, 30) >> 14);
        dest += 6;
    }
}

static av_always_inline void
yuv2rgb48_2_c_template(SwsContext *c, const int32_t *buf[2],
                       const int32_t *ubuf[2], const int32_t *vbuf[2],
                       const int32_t *abuf[2], uint16_t *dest, int dstW,
                       int yalpha, int uvalpha, int y,
                       enum PixelFormat target)
{
    const int32_t *buf0  = buf[0],  *buf1  = buf[1],
                  *ubuf0 = ubuf[0], *ubuf1 = ubuf[1],
                  *vbuf0 = vbuf[0], *vbuf1 = vbuf[1];
    int  yalpha1 = 4095 - yalpha;
    int uvalpha1 = 4095 - uvalpha;
    int i;

    for (i = 0; i < (dstW >> 1); i++) {
        int Y1 = (buf0[i * 2]     * yalpha1  + buf1[i * 2]     * yalpha) >> 14;
        int Y2 = (buf0[i * 2 + 1] * yalpha1  + buf1[i * 2 + 1] * yalpha) >> 14;
        int U  = (ubuf0[i]        * uvalpha1 + ubuf1[i]        * uvalpha + (-128 << 23)) >> 14;
        int V  = (vbuf0[i]        * uvalpha1 + vbuf1[i]        * uvalpha + (-128 << 23)) >> 14;
        int R, G, B;

        Y1 -= c->yuv2rgb_y_offset;
        Y2 -= c->yuv2rgb_y_offset;
        Y1 *= c->yuv2rgb_y_coeff;
        Y2 *= c->yuv2rgb_y_coeff;
        Y1 += 1 << 13;
        Y2 += 1 << 13;

        R = V * c->yuv2rgb_v2r_coeff;
        G = V * c->yuv2rgb_v2g_coeff + U * c->yuv2rgb_u2g_coeff;
        B =                            U * c->yuv2rgb_u2b_coeff;

        output_pixel(&dest[0], av_clip_uintp2(R_B + Y1, 30) >> 14);
        output_pixel(&dest[1], av_clip_uintp2(  G + Y1, 30) >> 14);
        output_pixel(&dest[2], av_clip_uintp2(B_R + Y1, 30) >> 14);
        output_pixel(&dest[3], av_clip_uintp2(R_B + Y2, 30) >> 14);
        output_pixel(&dest[4], av_clip_uintp2(  G + Y2, 30) >> 14);
        output_pixel(&dest[5], av_clip_uintp2(B_R + Y2, 30) >> 14);
        dest += 6;
    }
}

static av_always_inline void
yuv2rgb48_1_c_template(SwsContext *c, const int32_t *buf0,
                       const int32_t *ubuf[2], const int32_t *vbuf[2],
                       const int32_t *abuf0, uint16_t *dest, int dstW,
                       int uvalpha, int y, enum PixelFormat target)
{
    const int32_t *ubuf0 = ubuf[0], *ubuf1 = ubuf[1],
                  *vbuf0 = vbuf[0], *vbuf1 = vbuf[1];
    int i;

    if (uvalpha < 2048) {
        for (i = 0; i < (dstW >> 1); i++) {
            int Y1 = (buf0[i * 2]    ) >> 2;
            int Y2 = (buf0[i * 2 + 1]) >> 2;
            int U  = (ubuf0[i] + (-128 << 11)) >> 2;
            int V  = (vbuf0[i] + (-128 << 11)) >> 2;
            int R, G, B;

            Y1 -= c->yuv2rgb_y_offset;
            Y2 -= c->yuv2rgb_y_offset;
            Y1 *= c->yuv2rgb_y_coeff;
            Y2 *= c->yuv2rgb_y_coeff;
            Y1 += 1 << 13;
            Y2 += 1 << 13;

            R = V * c->yuv2rgb_v2r_coeff;
            G = V * c->yuv2rgb_v2g_coeff + U * c->yuv2rgb_u2g_coeff;
            B =                            U * c->yuv2rgb_u2b_coeff;

            output_pixel(&dest[0], av_clip_uintp2(R_B + Y1, 30) >> 14);
            output_pixel(&dest[1], av_clip_uintp2(  G + Y1, 30) >> 14);
            output_pixel(&dest[2], av_clip_uintp2(B_R + Y1, 30) >> 14);
            output_pixel(&dest[3], av_clip_uintp2(R_B + Y2, 30) >> 14);
            output_pixel(&dest[4], av_clip_uintp2(  G + Y2, 30) >> 14);
            output_pixel(&dest[5], av_clip_uintp2(B_R + Y2, 30) >> 14);
            dest += 6;
        }
    } else {
        for (i = 0; i < (dstW >> 1); i++) {
            int Y1 = (buf0[i * 2]    ) >> 2;
            int Y2 = (buf0[i * 2 + 1]) >> 2;
            int U  = (ubuf0[i] + ubuf1[i] + (-128 << 12)) >> 3;
            int V  = (vbuf0[i] + vbuf1[i] + (-128 << 12)) >> 3;
            int R, G, B;

            Y1 -= c->yuv2rgb_y_offset;
            Y2 -= c->yuv2rgb_y_offset;
            Y1 *= c->yuv2rgb_y_coeff;
            Y2 *= c->yuv2rgb_y_coeff;
            Y1 += 1 << 13;
            Y2 += 1 << 13;

            R = V * c->yuv2rgb_v2r_coeff;
            G = V * c->yuv2rgb_v2g_coeff + U * c->yuv2rgb_u2g_coeff;
            B =                            U * c->yuv2rgb_u2b_coeff;

            output_pixel(&dest[0], av_clip_uintp2(R_B + Y1, 30) >> 14);
            output_pixel(&dest[1], av_clip_uintp2(  G + Y1, 30) >> 14);
            output_pixel(&dest[2], av_clip_uintp2(B_R + Y1, 30) >> 14);
            output_pixel(&dest[3], av_clip_uintp2(R_B + Y2, 30) >> 14);
            output_pixel(&dest[4], av_clip_uintp2(  G + Y2, 30) >> 14);
            output_pixel(&dest[5], av_clip_uintp2(B_R + Y2, 30) >> 14);
            dest += 6;
        }
    }
}

#undef output_pixel
#undef r_b
#undef b_r

YUV2PACKED16WRAPPER(yuv2, rgb48, rgb48be, PIX_FMT_RGB48BE);
YUV2PACKED16WRAPPER(yuv2, rgb48, rgb48le, PIX_FMT_RGB48LE);
YUV2PACKED16WRAPPER(yuv2, rgb48, bgr48be, PIX_FMT_BGR48BE);
YUV2PACKED16WRAPPER(yuv2, rgb48, bgr48le, PIX_FMT_BGR48LE);

static av_always_inline void
yuv2rgb_write(uint8_t *_dest, int i, int Y1, int Y2,
              int U, int V, int A1, int A2,
              const void *_r, const void *_g, const void *_b, int y,
              enum PixelFormat target, int hasAlpha)
{
    if (target == PIX_FMT_ARGB || target == PIX_FMT_RGBA ||
        target == PIX_FMT_ABGR || target == PIX_FMT_BGRA) {
        uint32_t *dest = (uint32_t *) _dest;
        const uint32_t *r = (const uint32_t *) _r;
        const uint32_t *g = (const uint32_t *) _g;
        const uint32_t *b = (const uint32_t *) _b;

#if CONFIG_SMALL
        int sh = hasAlpha ? ((target == PIX_FMT_RGB32_1 || target == PIX_FMT_BGR32_1) ? 0 : 24) : 0;

        dest[i * 2 + 0] = r[Y1] + g[Y1] + b[Y1] + (hasAlpha ? A1 << sh : 0);
        dest[i * 2 + 1] = r[Y2] + g[Y2] + b[Y2] + (hasAlpha ? A2 << sh : 0);
#else
        if (hasAlpha) {
            int sh = (target == PIX_FMT_RGB32_1 || target == PIX_FMT_BGR32_1) ? 0 : 24;

            dest[i * 2 + 0] = r[Y1] + g[Y1] + b[Y1] + (A1 << sh);
            dest[i * 2 + 1] = r[Y2] + g[Y2] + b[Y2] + (A2 << sh);
        } else {
            dest[i * 2 + 0] = r[Y1] + g[Y1] + b[Y1];
            dest[i * 2 + 1] = r[Y2] + g[Y2] + b[Y2];
        }
#endif
    } else if (target == PIX_FMT_RGB24 || target == PIX_FMT_BGR24) {
        uint8_t *dest = (uint8_t *) _dest;
        const uint8_t *r = (const uint8_t *) _r;
        const uint8_t *g = (const uint8_t *) _g;
        const uint8_t *b = (const uint8_t *) _b;

#define r_b ((target == PIX_FMT_RGB24) ? r : b)
#define b_r ((target == PIX_FMT_RGB24) ? b : r)

        dest[i * 6 + 0] = r_b[Y1];
        dest[i * 6 + 1] =   g[Y1];
        dest[i * 6 + 2] = b_r[Y1];
        dest[i * 6 + 3] = r_b[Y2];
        dest[i * 6 + 4] =   g[Y2];
        dest[i * 6 + 5] = b_r[Y2];
#undef r_b
#undef b_r
    } else if (target == PIX_FMT_RGB565 || target == PIX_FMT_BGR565 ||
               target == PIX_FMT_RGB555 || target == PIX_FMT_BGR555 ||
               target == PIX_FMT_RGB444 || target == PIX_FMT_BGR444) {
        uint16_t *dest = (uint16_t *) _dest;
        const uint16_t *r = (const uint16_t *) _r;
        const uint16_t *g = (const uint16_t *) _g;
        const uint16_t *b = (const uint16_t *) _b;
        int dr1, dg1, db1, dr2, dg2, db2;

        if (target == PIX_FMT_RGB565 || target == PIX_FMT_BGR565) {
            dr1 = dither_2x2_8[ y & 1     ][0];
            dg1 = dither_2x2_4[ y & 1     ][0];
            db1 = dither_2x2_8[(y & 1) ^ 1][0];
            dr2 = dither_2x2_8[ y & 1     ][1];
            dg2 = dither_2x2_4[ y & 1     ][1];
            db2 = dither_2x2_8[(y & 1) ^ 1][1];
        } else if (target == PIX_FMT_RGB555 || target == PIX_FMT_BGR555) {
            dr1 = dither_2x2_8[ y & 1     ][0];
            dg1 = dither_2x2_8[ y & 1     ][1];
            db1 = dither_2x2_8[(y & 1) ^ 1][0];
            dr2 = dither_2x2_8[ y & 1     ][1];
            dg2 = dither_2x2_8[ y & 1     ][0];
            db2 = dither_2x2_8[(y & 1) ^ 1][1];
        } else {
            dr1 = dither_4x4_16[ y & 3     ][0];
            dg1 = dither_4x4_16[ y & 3     ][1];
            db1 = dither_4x4_16[(y & 3) ^ 3][0];
            dr2 = dither_4x4_16[ y & 3     ][1];
            dg2 = dither_4x4_16[ y & 3     ][0];
            db2 = dither_4x4_16[(y & 3) ^ 3][1];
        }

        dest[i * 2 + 0] = r[Y1 + dr1] + g[Y1 + dg1] + b[Y1 + db1];
        dest[i * 2 + 1] = r[Y2 + dr2] + g[Y2 + dg2] + b[Y2 + db2];
    } else /* 8/4-bit */ {
        uint8_t *dest = (uint8_t *) _dest;
        const uint8_t *r = (const uint8_t *) _r;
        const uint8_t *g = (const uint8_t *) _g;
        const uint8_t *b = (const uint8_t *) _b;
        int dr1, dg1, db1, dr2, dg2, db2;

        if (target == PIX_FMT_RGB8 || target == PIX_FMT_BGR8) {
            const uint8_t * const d64 = dither_8x8_73[y & 7];
            const uint8_t * const d32 = dither_8x8_32[y & 7];
            dr1 = dg1 = d32[(i * 2 + 0) & 7];
            db1 =       d64[(i * 2 + 0) & 7];
            dr2 = dg2 = d32[(i * 2 + 1) & 7];
            db2 =       d64[(i * 2 + 1) & 7];
        } else {
            const uint8_t * const d64  = dither_8x8_73 [y & 7];
            const uint8_t * const d128 = dither_8x8_220[y & 7];
            dr1 = db1 = d128[(i * 2 + 0) & 7];
            dg1 =        d64[(i * 2 + 0) & 7];
            dr2 = db2 = d128[(i * 2 + 1) & 7];
            dg2 =        d64[(i * 2 + 1) & 7];
        }

        if (target == PIX_FMT_RGB4 || target == PIX_FMT_BGR4) {
            dest[i] = r[Y1 + dr1] + g[Y1 + dg1] + b[Y1 + db1] +
                    ((r[Y2 + dr2] + g[Y2 + dg2] + b[Y2 + db2]) << 4);
        } else {
            dest[i * 2 + 0] = r[Y1 + dr1] + g[Y1 + dg1] + b[Y1 + db1];
            dest[i * 2 + 1] = r[Y2 + dr2] + g[Y2 + dg2] + b[Y2 + db2];
        }
    }
}

static av_always_inline void
yuv2rgb_X_c_template(SwsContext *c, const int16_t *lumFilter,
                     const int16_t **lumSrc, int lumFilterSize,
                     const int16_t *chrFilter, const int16_t **chrUSrc,
                     const int16_t **chrVSrc, int chrFilterSize,
                     const int16_t **alpSrc, uint8_t *dest, int dstW,
                     int y, enum PixelFormat target, int hasAlpha)
{
    int i;

    for (i = 0; i < (dstW >> 1); i++) {
        int j;
        int Y1 = 1 << 18;
        int Y2 = 1 << 18;
        int U  = 1 << 18;
        int V  = 1 << 18;
        int av_unused A1, A2;
        const void *r, *g, *b;

        for (j = 0; j < lumFilterSize; j++) {
            Y1 += lumSrc[j][i * 2]     * lumFilter[j];
            Y2 += lumSrc[j][i * 2 + 1] * lumFilter[j];
        }
        for (j = 0; j < chrFilterSize; j++) {
            U += chrUSrc[j][i] * chrFilter[j];
            V += chrVSrc[j][i] * chrFilter[j];
        }
        Y1 >>= 19;
        Y2 >>= 19;
        U  >>= 19;
        V  >>= 19;
        if ((Y1 | Y2 | U | V) & 0x100) {
            Y1 = av_clip_uint8(Y1);
            Y2 = av_clip_uint8(Y2);
            U  = av_clip_uint8(U);
            V  = av_clip_uint8(V);
        }
        if (hasAlpha) {
            A1 = 1 << 18;
            A2 = 1 << 18;
            for (j = 0; j < lumFilterSize; j++) {
                A1 += alpSrc[j][i * 2    ] * lumFilter[j];
                A2 += alpSrc[j][i * 2 + 1] * lumFilter[j];
            }
            A1 >>= 19;
            A2 >>= 19;
            if ((A1 | A2) & 0x100) {
                A1 = av_clip_uint8(A1);
                A2 = av_clip_uint8(A2);
            }
        }

        /* FIXME fix tables so that clipping is not needed and then use _NOCLIP*/
        r =  c->table_rV[V];
        g = (c->table_gU[U] + c->table_gV[V]);
        b =  c->table_bU[U];

        yuv2rgb_write(dest, i, Y1, Y2, U, V, hasAlpha ? A1 : 0, hasAlpha ? A2 : 0,
                      r, g, b, y, target, hasAlpha);
    }
}

static av_always_inline void
yuv2rgb_2_c_template(SwsContext *c, const int16_t *buf[2],
                     const int16_t *ubuf[2], const int16_t *vbuf[2],
                     const int16_t *abuf[2], uint8_t *dest, int dstW,
                     int yalpha, int uvalpha, int y,
                     enum PixelFormat target, int hasAlpha)
{
    const int16_t *buf0  = buf[0],  *buf1  = buf[1],
                  *ubuf0 = ubuf[0], *ubuf1 = ubuf[1],
                  *vbuf0 = vbuf[0], *vbuf1 = vbuf[1],
                  *abuf0 = hasAlpha ? abuf[0] : NULL,
                  *abuf1 = hasAlpha ? abuf[1] : NULL;
    int  yalpha1 = 4095 - yalpha;
    int uvalpha1 = 4095 - uvalpha;
    int i;

    for (i = 0; i < (dstW >> 1); i++) {
        int Y1 = (buf0[i * 2]     * yalpha1  + buf1[i * 2]     * yalpha)  >> 19;
        int Y2 = (buf0[i * 2 + 1] * yalpha1  + buf1[i * 2 + 1] * yalpha)  >> 19;
        int U  = (ubuf0[i]        * uvalpha1 + ubuf1[i]        * uvalpha) >> 19;
        int V  = (vbuf0[i]        * uvalpha1 + vbuf1[i]        * uvalpha) >> 19;
        int A1, A2;
        const void *r =  c->table_rV[V],
                   *g = (c->table_gU[U] + c->table_gV[V]),
                   *b =  c->table_bU[U];

        if (hasAlpha) {
            A1 = (abuf0[i * 2    ] * yalpha1 + abuf1[i * 2    ] * yalpha) >> 19;
            A2 = (abuf0[i * 2 + 1] * yalpha1 + abuf1[i * 2 + 1] * yalpha) >> 19;
        }

        yuv2rgb_write(dest, i, Y1, Y2, U, V, hasAlpha ? A1 : 0, hasAlpha ? A2 : 0,
                      r, g, b, y, target, hasAlpha);
    }
}

static av_always_inline void
yuv2rgb_1_c_template(SwsContext *c, const int16_t *buf0,
                     const int16_t *ubuf[2], const int16_t *vbuf[2],
                     const int16_t *abuf0, uint8_t *dest, int dstW,
                     int uvalpha, int y, enum PixelFormat target,
                     int hasAlpha)
{
    const int16_t *ubuf0 = ubuf[0], *ubuf1 = ubuf[1],
                  *vbuf0 = vbuf[0], *vbuf1 = vbuf[1];
    int i;

    if (uvalpha < 2048) {
        for (i = 0; i < (dstW >> 1); i++) {
            int Y1 = buf0[i * 2]     >> 7;
            int Y2 = buf0[i * 2 + 1] >> 7;
            int U  = ubuf1[i]        >> 7;
            int V  = vbuf1[i]        >> 7;
            int A1, A2;
            const void *r =  c->table_rV[V],
                       *g = (c->table_gU[U] + c->table_gV[V]),
                       *b =  c->table_bU[U];

            if (hasAlpha) {
                A1 = abuf0[i * 2    ] >> 7;
                A2 = abuf0[i * 2 + 1] >> 7;
            }

            yuv2rgb_write(dest, i, Y1, Y2, U, V, hasAlpha ? A1 : 0, hasAlpha ? A2 : 0,
                          r, g, b, y, target, hasAlpha);
        }
    } else {
        for (i = 0; i < (dstW >> 1); i++) {
            int Y1 =  buf0[i * 2]          >> 7;
            int Y2 =  buf0[i * 2 + 1]      >> 7;
            int U  = (ubuf0[i] + ubuf1[i]) >> 8;
            int V  = (vbuf0[i] + vbuf1[i]) >> 8;
            int A1, A2;
            const void *r =  c->table_rV[V],
                       *g = (c->table_gU[U] + c->table_gV[V]),
                       *b =  c->table_bU[U];

            if (hasAlpha) {
                A1 = abuf0[i * 2    ] >> 7;
                A2 = abuf0[i * 2 + 1] >> 7;
            }

            yuv2rgb_write(dest, i, Y1, Y2, U, V, hasAlpha ? A1 : 0, hasAlpha ? A2 : 0,
                          r, g, b, y, target, hasAlpha);
        }
    }
}

#define YUV2RGBWRAPPERX(name, base, ext, fmt, hasAlpha) \
static void name ## ext ## _X_c(SwsContext *c, const int16_t *lumFilter, \
                                const int16_t **lumSrc, int lumFilterSize, \
                                const int16_t *chrFilter, const int16_t **chrUSrc, \
                                const int16_t **chrVSrc, int chrFilterSize, \
                                const int16_t **alpSrc, uint8_t *dest, int dstW, \
                                int y) \
{ \
    name ## base ## _X_c_template(c, lumFilter, lumSrc, lumFilterSize, \
                                  chrFilter, chrUSrc, chrVSrc, chrFilterSize, \
                                  alpSrc, dest, dstW, y, fmt, hasAlpha); \
}
#define YUV2RGBWRAPPER(name, base, ext, fmt, hasAlpha) \
YUV2RGBWRAPPERX(name, base, ext, fmt, hasAlpha) \
static void name ## ext ## _2_c(SwsContext *c, const int16_t *buf[2], \
                                const int16_t *ubuf[2], const int16_t *vbuf[2], \
                                const int16_t *abuf[2], uint8_t *dest, int dstW, \
                                int yalpha, int uvalpha, int y) \
{ \
    name ## base ## _2_c_template(c, buf, ubuf, vbuf, abuf, \
                                  dest, dstW, yalpha, uvalpha, y, fmt, hasAlpha); \
} \
 \
static void name ## ext ## _1_c(SwsContext *c, const int16_t *buf0, \
                                const int16_t *ubuf[2], const int16_t *vbuf[2], \
                                const int16_t *abuf0, uint8_t *dest, int dstW, \
                                int uvalpha, int y) \
{ \
    name ## base ## _1_c_template(c, buf0, ubuf, vbuf, abuf0, dest, \
                                  dstW, uvalpha, y, fmt, hasAlpha); \
}

#if CONFIG_SMALL
YUV2RGBWRAPPER(yuv2rgb,,  32_1,  PIX_FMT_RGB32_1,   CONFIG_SWSCALE_ALPHA && c->alpPixBuf);
YUV2RGBWRAPPER(yuv2rgb,,  32,    PIX_FMT_RGB32,     CONFIG_SWSCALE_ALPHA && c->alpPixBuf);
#else
#if CONFIG_SWSCALE_ALPHA
YUV2RGBWRAPPER(yuv2rgb,, a32_1,  PIX_FMT_RGB32_1,   1);
YUV2RGBWRAPPER(yuv2rgb,, a32,    PIX_FMT_RGB32,     1);
#endif
YUV2RGBWRAPPER(yuv2rgb,, x32_1,  PIX_FMT_RGB32_1,   0);
YUV2RGBWRAPPER(yuv2rgb,, x32,    PIX_FMT_RGB32,     0);
#endif
YUV2RGBWRAPPER(yuv2, rgb, rgb24, PIX_FMT_RGB24,   0);
YUV2RGBWRAPPER(yuv2, rgb, bgr24, PIX_FMT_BGR24,   0);
YUV2RGBWRAPPER(yuv2rgb,,  16,    PIX_FMT_RGB565,    0);
YUV2RGBWRAPPER(yuv2rgb,,  15,    PIX_FMT_RGB555,    0);
YUV2RGBWRAPPER(yuv2rgb,,  12,    PIX_FMT_RGB444,    0);
YUV2RGBWRAPPER(yuv2rgb,,   8,    PIX_FMT_RGB8,      0);
YUV2RGBWRAPPER(yuv2rgb,,   4,    PIX_FMT_RGB4,      0);
YUV2RGBWRAPPER(yuv2rgb,,   4b,   PIX_FMT_RGB4_BYTE, 0);

static av_always_inline void
yuv2rgb_full_X_c_template(SwsContext *c, const int16_t *lumFilter,
                          const int16_t **lumSrc, int lumFilterSize,
                          const int16_t *chrFilter, const int16_t **chrUSrc,
                          const int16_t **chrVSrc, int chrFilterSize,
                          const int16_t **alpSrc, uint8_t *dest,
                          int dstW, int y, enum PixelFormat target, int hasAlpha)
{
    int i;
    int step = (target == PIX_FMT_RGB24 || target == PIX_FMT_BGR24) ? 3 : 4;

    for (i = 0; i < dstW; i++) {
        int j;
        int Y = 1<<9;
        int U = (1<<9)-(128 << 19);
        int V = (1<<9)-(128 << 19);
        int av_unused A;
        int R, G, B;

        for (j = 0; j < lumFilterSize; j++) {
            Y += lumSrc[j][i] * lumFilter[j];
        }
        for (j = 0; j < chrFilterSize; j++) {
            U += chrUSrc[j][i] * chrFilter[j];
            V += chrVSrc[j][i] * chrFilter[j];
        }
        Y >>= 10;
        U >>= 10;
        V >>= 10;
        if (hasAlpha) {
            A = 1 << 18;
            for (j = 0; j < lumFilterSize; j++) {
                A += alpSrc[j][i] * lumFilter[j];
            }
            A >>= 19;
            if (A & 0x100)
                A = av_clip_uint8(A);
        }
        Y -= c->yuv2rgb_y_offset;
        Y *= c->yuv2rgb_y_coeff;
        Y += 1 << 21;
        R = Y + V*c->yuv2rgb_v2r_coeff;
        G = Y + V*c->yuv2rgb_v2g_coeff + U*c->yuv2rgb_u2g_coeff;
        B = Y +                          U*c->yuv2rgb_u2b_coeff;
        if ((R | G | B) & 0xC0000000) {
            R = av_clip_uintp2(R, 30);
            G = av_clip_uintp2(G, 30);
            B = av_clip_uintp2(B, 30);
        }

        switch(target) {
        case PIX_FMT_ARGB:
            dest[0] = hasAlpha ? A : 255;
            dest[1] = R >> 22;
            dest[2] = G >> 22;
            dest[3] = B >> 22;
            break;
        case PIX_FMT_RGB24:
            dest[0] = R >> 22;
            dest[1] = G >> 22;
            dest[2] = B >> 22;
            break;
        case PIX_FMT_RGBA:
            dest[0] = R >> 22;
            dest[1] = G >> 22;
            dest[2] = B >> 22;
            dest[3] = hasAlpha ? A : 255;
            break;
        case PIX_FMT_ABGR:
            dest[0] = hasAlpha ? A : 255;
            dest[1] = B >> 22;
            dest[2] = G >> 22;
            dest[3] = R >> 22;
            break;
        case PIX_FMT_BGR24:
            dest[0] = B >> 22;
            dest[1] = G >> 22;
            dest[2] = R >> 22;
            break;
        case PIX_FMT_BGRA:
            dest[0] = B >> 22;
            dest[1] = G >> 22;
            dest[2] = R >> 22;
            dest[3] = hasAlpha ? A : 255;
            break;
        }
        dest += step;
    }
}

#if CONFIG_SMALL
YUV2RGBWRAPPERX(yuv2, rgb_full, bgra32_full, PIX_FMT_BGRA,  CONFIG_SWSCALE_ALPHA && c->alpPixBuf);
YUV2RGBWRAPPERX(yuv2, rgb_full, abgr32_full, PIX_FMT_ABGR,  CONFIG_SWSCALE_ALPHA && c->alpPixBuf);
YUV2RGBWRAPPERX(yuv2, rgb_full, rgba32_full, PIX_FMT_RGBA,  CONFIG_SWSCALE_ALPHA && c->alpPixBuf);
YUV2RGBWRAPPERX(yuv2, rgb_full, argb32_full, PIX_FMT_ARGB,  CONFIG_SWSCALE_ALPHA && c->alpPixBuf);
#else
#if CONFIG_SWSCALE_ALPHA
YUV2RGBWRAPPERX(yuv2, rgb_full, bgra32_full, PIX_FMT_BGRA,  1);
YUV2RGBWRAPPERX(yuv2, rgb_full, abgr32_full, PIX_FMT_ABGR,  1);
YUV2RGBWRAPPERX(yuv2, rgb_full, rgba32_full, PIX_FMT_RGBA,  1);
YUV2RGBWRAPPERX(yuv2, rgb_full, argb32_full, PIX_FMT_ARGB,  1);
#endif
YUV2RGBWRAPPERX(yuv2, rgb_full, bgrx32_full, PIX_FMT_BGRA,  0);
YUV2RGBWRAPPERX(yuv2, rgb_full, xbgr32_full, PIX_FMT_ABGR,  0);
YUV2RGBWRAPPERX(yuv2, rgb_full, rgbx32_full, PIX_FMT_RGBA,  0);
YUV2RGBWRAPPERX(yuv2, rgb_full, xrgb32_full, PIX_FMT_ARGB,  0);
#endif
YUV2RGBWRAPPERX(yuv2, rgb_full, bgr24_full,  PIX_FMT_BGR24, 0);
YUV2RGBWRAPPERX(yuv2, rgb_full, rgb24_full,  PIX_FMT_RGB24, 0);

static av_always_inline void fillPlane(uint8_t* plane, int stride,
                                       int width, int height,
                                       int y, uint8_t val)
{
    int i;
    uint8_t *ptr = plane + stride*y;
    for (i=0; i<height; i++) {
        memset(ptr, val, width);
        ptr += stride;
    }
}

#define input_pixel(pos) (isBE(origin) ? AV_RB16(pos) : AV_RL16(pos))

#define r ((origin == PIX_FMT_BGR48BE || origin == PIX_FMT_BGR48LE) ? b_r : r_b)
#define b ((origin == PIX_FMT_BGR48BE || origin == PIX_FMT_BGR48LE) ? r_b : b_r)

static av_always_inline void
rgb48ToY_c_template(uint16_t *dst, const uint16_t *src, int width,
                    enum PixelFormat origin)
{
    int i;
    for (i = 0; i < width; i++) {
        unsigned int r_b = input_pixel(&src[i*3+0]);
        unsigned int   g = input_pixel(&src[i*3+1]);
        unsigned int b_r = input_pixel(&src[i*3+2]);

        dst[i] = (RY*r + GY*g + BY*b + (0x2001<<(RGB2YUV_SHIFT-1))) >> RGB2YUV_SHIFT;
    }
}

static av_always_inline void
rgb48ToUV_c_template(uint16_t *dstU, uint16_t *dstV,
                    const uint16_t *src1, const uint16_t *src2,
                    int width, enum PixelFormat origin)
{
    int i;
    assert(src1==src2);
    for (i = 0; i < width; i++) {
        int r_b = input_pixel(&src1[i*3+0]);
        int   g = input_pixel(&src1[i*3+1]);
        int b_r = input_pixel(&src1[i*3+2]);

        dstU[i] = (RU*r + GU*g + BU*b + (0x10001<<(RGB2YUV_SHIFT-1))) >> RGB2YUV_SHIFT;
        dstV[i] = (RV*r + GV*g + BV*b + (0x10001<<(RGB2YUV_SHIFT-1))) >> RGB2YUV_SHIFT;
    }
}

static av_always_inline void
rgb48ToUV_half_c_template(uint16_t *dstU, uint16_t *dstV,
                          const uint16_t *src1, const uint16_t *src2,
                          int width, enum PixelFormat origin)
{
    int i;
    assert(src1==src2);
    for (i = 0; i < width; i++) {
        int r_b = (input_pixel(&src1[6 * i + 0]) + input_pixel(&src1[6 * i + 3]) + 1) >> 1;
        int   g = (input_pixel(&src1[6 * i + 1]) + input_pixel(&src1[6 * i + 4]) + 1) >> 1;
        int b_r = (input_pixel(&src1[6 * i + 2]) + input_pixel(&src1[6 * i + 5]) + 1) >> 1;

        dstU[i]= (RU*r + GU*g + BU*b + (0x10001<<(RGB2YUV_SHIFT-1))) >> RGB2YUV_SHIFT;
        dstV[i]= (RV*r + GV*g + BV*b + (0x10001<<(RGB2YUV_SHIFT-1))) >> RGB2YUV_SHIFT;
    }
}

#undef r
#undef b
#undef input_pixel

#define rgb48funcs(pattern, BE_LE, origin) \
static void pattern ## 48 ## BE_LE ## ToY_c(uint8_t *_dst, const uint8_t *_src, \
                                    int width, uint32_t *unused) \
{ \
    const uint16_t *src = (const uint16_t *) _src; \
    uint16_t *dst = (uint16_t *) _dst; \
    rgb48ToY_c_template(dst, src, width, origin); \
} \
 \
static void pattern ## 48 ## BE_LE ## ToUV_c(uint8_t *_dstU, uint8_t *_dstV, \
                                    const uint8_t *_src1, const uint8_t *_src2, \
                                    int width, uint32_t *unused) \
{ \
    const uint16_t *src1 = (const uint16_t *) _src1, \
                   *src2 = (const uint16_t *) _src2; \
    uint16_t *dstU = (uint16_t *) _dstU, *dstV = (uint16_t *) _dstV; \
    rgb48ToUV_c_template(dstU, dstV, src1, src2, width, origin); \
} \
 \
static void pattern ## 48 ## BE_LE ## ToUV_half_c(uint8_t *_dstU, uint8_t *_dstV, \
                                    const uint8_t *_src1, const uint8_t *_src2, \
                                    int width, uint32_t *unused) \
{ \
    const uint16_t *src1 = (const uint16_t *) _src1, \
                   *src2 = (const uint16_t *) _src2; \
    uint16_t *dstU = (uint16_t *) _dstU, *dstV = (uint16_t *) _dstV; \
    rgb48ToUV_half_c_template(dstU, dstV, src1, src2, width, origin); \
}

rgb48funcs(rgb, LE, PIX_FMT_RGB48LE);
rgb48funcs(rgb, BE, PIX_FMT_RGB48BE);
rgb48funcs(bgr, LE, PIX_FMT_BGR48LE);
rgb48funcs(bgr, BE, PIX_FMT_BGR48BE);

#define input_pixel(i) ((origin == PIX_FMT_RGBA || origin == PIX_FMT_BGRA || \
                         origin == PIX_FMT_ARGB || origin == PIX_FMT_ABGR) ? AV_RN32A(&src[(i)*4]) : \
                        (isBE(origin) ? AV_RB16(&src[(i)*2]) : AV_RL16(&src[(i)*2])))

static av_always_inline void
rgb16_32ToY_c_template(int16_t *dst, const uint8_t *src,
                       int width, enum PixelFormat origin,
                       int shr,   int shg,   int shb, int shp,
                       int maskr, int maskg, int maskb,
                       int rsh,   int gsh,   int bsh, int S)
{
    const int ry = RY << rsh, gy = GY << gsh, by = BY << bsh,
              rnd = (32<<((S)-1)) + (1<<(S-7));
    int i;

    for (i = 0; i < width; i++) {
        int px = input_pixel(i) >> shp;
        int b = (px & maskb) >> shb;
        int g = (px & maskg) >> shg;
        int r = (px & maskr) >> shr;

        dst[i] = (ry * r + gy * g + by * b + rnd) >> ((S)-6);
    }
}

static av_always_inline void
rgb16_32ToUV_c_template(int16_t *dstU, int16_t *dstV,
                        const uint8_t *src, int width,
                        enum PixelFormat origin,
                        int shr,   int shg,   int shb, int shp,
                        int maskr, int maskg, int maskb,
                        int rsh,   int gsh,   int bsh, int S)
{
    const int ru = RU << rsh, gu = GU << gsh, bu = BU << bsh,
              rv = RV << rsh, gv = GV << gsh, bv = BV << bsh,
              rnd = (256<<((S)-1)) + (1<<(S-7));
    int i;

    for (i = 0; i < width; i++) {
        int px = input_pixel(i) >> shp;
        int b = (px & maskb) >> shb;
        int g = (px & maskg) >> shg;
        int r = (px & maskr) >> shr;

        dstU[i] = (ru * r + gu * g + bu * b + rnd) >> ((S)-6);
        dstV[i] = (rv * r + gv * g + bv * b + rnd) >> ((S)-6);
    }
}

static av_always_inline void
rgb16_32ToUV_half_c_template(int16_t *dstU, int16_t *dstV,
                             const uint8_t *src, int width,
                             enum PixelFormat origin,
                             int shr,   int shg,   int shb, int shp,
                             int maskr, int maskg, int maskb,
                             int rsh,   int gsh,   int bsh, int S)
{
    const int ru = RU << rsh, gu = GU << gsh, bu = BU << bsh,
              rv = RV << rsh, gv = GV << gsh, bv = BV << bsh,
              rnd = (256U<<(S)) + (1<<(S-6)), maskgx = ~(maskr | maskb);
    int i;

    maskr |= maskr << 1; maskb |= maskb << 1; maskg |= maskg << 1;
    for (i = 0; i < width; i++) {
        int px0 = input_pixel(2 * i + 0) >> shp;
        int px1 = input_pixel(2 * i + 1) >> shp;
        int b, r, g = (px0 & maskgx) + (px1 & maskgx);
        int rb = px0 + px1 - g;

        b = (rb & maskb) >> shb;
        if (shp || origin == PIX_FMT_BGR565LE || origin == PIX_FMT_BGR565BE ||
            origin == PIX_FMT_RGB565LE || origin == PIX_FMT_RGB565BE) {
            g >>= shg;
        } else {
            g = (g  & maskg) >> shg;
        }
        r = (rb & maskr) >> shr;

        dstU[i] = (ru * r + gu * g + bu * b + (unsigned)rnd) >> ((S)-6+1);
        dstV[i] = (rv * r + gv * g + bv * b + (unsigned)rnd) >> ((S)-6+1);
    }
}

#undef input_pixel

#define rgb16_32_wrapper(fmt, name, shr, shg, shb, shp, maskr, \
                         maskg, maskb, rsh, gsh, bsh, S) \
static void name ## ToY_c(uint8_t *dst, const uint8_t *src, \
                          int width, uint32_t *unused) \
{ \
    rgb16_32ToY_c_template(dst, src, width, fmt, shr, shg, shb, shp, \
                           maskr, maskg, maskb, rsh, gsh, bsh, S); \
} \
 \
static void name ## ToUV_c(uint8_t *dstU, uint8_t *dstV, \
                           const uint8_t *src, const uint8_t *dummy, \
                           int width, uint32_t *unused) \
{ \
    rgb16_32ToUV_c_template(dstU, dstV, src, width, fmt, shr, shg, shb, shp, \
                            maskr, maskg, maskb, rsh, gsh, bsh, S); \
} \
 \
static void name ## ToUV_half_c(uint8_t *dstU, uint8_t *dstV, \
                                const uint8_t *src, const uint8_t *dummy, \
                                int width, uint32_t *unused) \
{ \
    rgb16_32ToUV_half_c_template(dstU, dstV, src, width, fmt, shr, shg, shb, shp, \
                                 maskr, maskg, maskb, rsh, gsh, bsh, S); \
}

rgb16_32_wrapper(PIX_FMT_BGR32,    bgr32,  16, 0,  0, 0, 0xFF0000, 0xFF00,   0x00FF,  8, 0,  8, RGB2YUV_SHIFT+8);
rgb16_32_wrapper(PIX_FMT_BGR32_1,  bgr321, 16, 0,  0, 8, 0xFF0000, 0xFF00,   0x00FF,  8, 0,  8, RGB2YUV_SHIFT+8);
rgb16_32_wrapper(PIX_FMT_RGB32,    rgb32,   0, 0, 16, 0,   0x00FF, 0xFF00, 0xFF0000,  8, 0,  8, RGB2YUV_SHIFT+8);
rgb16_32_wrapper(PIX_FMT_RGB32_1,  rgb321,  0, 0, 16, 8,   0x00FF, 0xFF00, 0xFF0000,  8, 0,  8, RGB2YUV_SHIFT+8);
rgb16_32_wrapper(PIX_FMT_BGR565LE, bgr16le, 0, 0,  0, 0,   0x001F, 0x07E0,   0xF800, 11, 5,  0, RGB2YUV_SHIFT+8);
rgb16_32_wrapper(PIX_FMT_BGR555LE, bgr15le, 0, 0,  0, 0,   0x001F, 0x03E0,   0x7C00, 10, 5,  0, RGB2YUV_SHIFT+7);
rgb16_32_wrapper(PIX_FMT_RGB565LE, rgb16le, 0, 0,  0, 0,   0xF800, 0x07E0,   0x001F,  0, 5, 11, RGB2YUV_SHIFT+8);
rgb16_32_wrapper(PIX_FMT_RGB555LE, rgb15le, 0, 0,  0, 0,   0x7C00, 0x03E0,   0x001F,  0, 5, 10, RGB2YUV_SHIFT+7);
rgb16_32_wrapper(PIX_FMT_BGR565BE, bgr16be, 0, 0,  0, 0,   0x001F, 0x07E0,   0xF800, 11, 5,  0, RGB2YUV_SHIFT+8);
rgb16_32_wrapper(PIX_FMT_BGR555BE, bgr15be, 0, 0,  0, 0,   0x001F, 0x03E0,   0x7C00, 10, 5,  0, RGB2YUV_SHIFT+7);
rgb16_32_wrapper(PIX_FMT_RGB565BE, rgb16be, 0, 0,  0, 0,   0xF800, 0x07E0,   0x001F,  0, 5, 11, RGB2YUV_SHIFT+8);
rgb16_32_wrapper(PIX_FMT_RGB555BE, rgb15be, 0, 0,  0, 0,   0x7C00, 0x03E0,   0x001F,  0, 5, 10, RGB2YUV_SHIFT+7);

static void abgrToA_c(int16_t *dst, const uint8_t *src, int width, uint32_t *unused)
{
    int i;
    for (i=0; i<width; i++) {
        dst[i]= src[4*i]<<6;
    }
}

static void rgbaToA_c(int16_t *dst, const uint8_t *src, int width, uint32_t *unused)
{
    int i;
    for (i=0; i<width; i++) {
        dst[i]= src[4*i+3]<<6;
    }
}

static void palToA_c(int16_t *dst, const uint8_t *src, int width, uint32_t *pal)
{
    int i;
    for (i=0; i<width; i++) {
        int d= src[i];

        dst[i]= (pal[d] >> 24)<<6;
    }
}

static void palToY_c(int16_t *dst, const uint8_t *src, long width, uint32_t *pal)
{
    int i;
    for (i=0; i<width; i++) {
        int d= src[i];

        dst[i]= (pal[d] & 0xFF)<<6;
    }
}

static void palToUV_c(uint16_t *dstU, int16_t *dstV,
                           const uint8_t *src1, const uint8_t *src2,
                           int width, uint32_t *pal)
{
    int i;
    assert(src1 == src2);
    for (i=0; i<width; i++) {
        int p= pal[src1[i]];

        dstU[i]= (uint8_t)(p>> 8)<<6;
        dstV[i]= (uint8_t)(p>>16)<<6;
    }
}

static void monowhite2Y_c(int16_t *dst, const uint8_t *src, int width, uint32_t *unused)
{
    int i, j;
    for (i=0; i<width/8; i++) {
        int d= ~src[i];
        for(j=0; j<8; j++)
            dst[8*i+j]= ((d>>(7-j))&1)*16383;
    }
    if(width&7){
        int d= ~src[i];
        for(j=0; j<(width&7); j++)
            dst[8*i+j]= ((d>>(7-j))&1)*16383;
    }
}

static void monoblack2Y_c(int16_t *dst, const uint8_t *src, int width, uint32_t *unused)
{
    int i, j;
    for (i=0; i<width/8; i++) {
        int d= src[i];
        for(j=0; j<8; j++)
            dst[8*i+j]= ((d>>(7-j))&1)*16383;
    }
    if(width&7){
        int d= src[i];
        for(j=0; j<(width&7); j++)
            dst[8*i+j]= ((d>>(7-j))&1)*16383;
    }
}

//FIXME yuy2* can read up to 7 samples too much

static void yuy2ToY_c(uint8_t *dst, const uint8_t *src, int width,
                      uint32_t *unused)
{
    int i;
    for (i=0; i<width; i++)
        dst[i]= src[2*i];
}

static void yuy2ToUV_c(uint8_t *dstU, uint8_t *dstV, const uint8_t *src1,
                       const uint8_t *src2, int width, uint32_t *unused)
{
    int i;
    for (i=0; i<width; i++) {
        dstU[i]= src1[4*i + 1];
        dstV[i]= src1[4*i + 3];
    }
    assert(src1 == src2);
}

static void bswap16Y_c(uint8_t *_dst, const uint8_t *_src, int width, uint32_t *unused)
{
    int i;
    const uint16_t *src = (const uint16_t *) _src;
    uint16_t *dst = (uint16_t *) _dst;
    for (i=0; i<width; i++) {
        dst[i] = av_bswap16(src[i]);
    }
}

static void bswap16UV_c(uint8_t *_dstU, uint8_t *_dstV, const uint8_t *_src1,
                        const uint8_t *_src2, int width, uint32_t *unused)
{
    int i;
    const uint16_t *src1 = (const uint16_t *) _src1,
                   *src2 = (const uint16_t *) _src2;
    uint16_t *dstU = (uint16_t *) _dstU, *dstV = (uint16_t *) _dstV;
    for (i=0; i<width; i++) {
        dstU[i] = av_bswap16(src1[i]);
        dstV[i] = av_bswap16(src2[i]);
    }
}

/* This is almost identical to the previous, end exists only because
 * yuy2ToY/UV)(dst, src+1, ...) would have 100% unaligned accesses. */
static void uyvyToY_c(uint8_t *dst, const uint8_t *src, int width,
                      uint32_t *unused)
{
    int i;
    for (i=0; i<width; i++)
        dst[i]= src[2*i+1];
}

static void uyvyToUV_c(uint8_t *dstU, uint8_t *dstV, const uint8_t *src1,
                       const uint8_t *src2, int width, uint32_t *unused)
{
    int i;
    for (i=0; i<width; i++) {
        dstU[i]= src1[4*i + 0];
        dstV[i]= src1[4*i + 2];
    }
    assert(src1 == src2);
}

static av_always_inline void nvXXtoUV_c(uint8_t *dst1, uint8_t *dst2,
                                        const uint8_t *src, int width)
{
    int i;
    for (i = 0; i < width; i++) {
        dst1[i] = src[2*i+0];
        dst2[i] = src[2*i+1];
    }
}

static void nv12ToUV_c(uint8_t *dstU, uint8_t *dstV,
                       const uint8_t *src1, const uint8_t *src2,
                       int width, uint32_t *unused)
{
    nvXXtoUV_c(dstU, dstV, src1, width);
}

static void nv21ToUV_c(uint8_t *dstU, uint8_t *dstV,
                       const uint8_t *src1, const uint8_t *src2,
                       int width, uint32_t *unused)
{
    nvXXtoUV_c(dstV, dstU, src1, width);
}

#define input_pixel(pos) (isBE(origin) ? AV_RB16(pos) : AV_RL16(pos))

static void bgr24ToY_c(int16_t *dst, const uint8_t *src,
                       int width, uint32_t *unused)
{
    int i;
    for (i=0; i<width; i++) {
        int b= src[i*3+0];
        int g= src[i*3+1];
        int r= src[i*3+2];

        dst[i]= ((RY*r + GY*g + BY*b + (32<<(RGB2YUV_SHIFT-1)) + (1<<(RGB2YUV_SHIFT-7)))>>(RGB2YUV_SHIFT-6));
    }
}

static void bgr24ToUV_c(int16_t *dstU, int16_t *dstV, const uint8_t *src1,
                        const uint8_t *src2, int width, uint32_t *unused)
{
    int i;
    for (i=0; i<width; i++) {
        int b= src1[3*i + 0];
        int g= src1[3*i + 1];
        int r= src1[3*i + 2];

        dstU[i]= (RU*r + GU*g + BU*b + (256<<(RGB2YUV_SHIFT-1)) + (1<<(RGB2YUV_SHIFT-7)))>>(RGB2YUV_SHIFT-6);
        dstV[i]= (RV*r + GV*g + BV*b + (256<<(RGB2YUV_SHIFT-1)) + (1<<(RGB2YUV_SHIFT-7)))>>(RGB2YUV_SHIFT-6);
    }
    assert(src1 == src2);
}

static void bgr24ToUV_half_c(int16_t *dstU, int16_t *dstV, const uint8_t *src1,
                             const uint8_t *src2, int width, uint32_t *unused)
{
    int i;
    for (i=0; i<width; i++) {
        int b= src1[6*i + 0] + src1[6*i + 3];
        int g= src1[6*i + 1] + src1[6*i + 4];
        int r= src1[6*i + 2] + src1[6*i + 5];

        dstU[i]= (RU*r + GU*g + BU*b + (256<<RGB2YUV_SHIFT) + (1<<(RGB2YUV_SHIFT-6)))>>(RGB2YUV_SHIFT-5);
        dstV[i]= (RV*r + GV*g + BV*b + (256<<RGB2YUV_SHIFT) + (1<<(RGB2YUV_SHIFT-6)))>>(RGB2YUV_SHIFT-5);
    }
    assert(src1 == src2);
}

static void rgb24ToY_c(int16_t *dst, const uint8_t *src, int width,
                       uint32_t *unused)
{
    int i;
    for (i=0; i<width; i++) {
        int r= src[i*3+0];
        int g= src[i*3+1];
        int b= src[i*3+2];

        dst[i]= ((RY*r + GY*g + BY*b + (32<<(RGB2YUV_SHIFT-1)) + (1<<(RGB2YUV_SHIFT-7)))>>(RGB2YUV_SHIFT-6));
    }
}

static void rgb24ToUV_c(int16_t *dstU, int16_t *dstV, const uint8_t *src1,
                        const uint8_t *src2, int width, uint32_t *unused)
{
    int i;
    assert(src1==src2);
    for (i=0; i<width; i++) {
        int r= src1[3*i + 0];
        int g= src1[3*i + 1];
        int b= src1[3*i + 2];

        dstU[i]= (RU*r + GU*g + BU*b + (256<<(RGB2YUV_SHIFT-1)) + (1<<(RGB2YUV_SHIFT-7)))>>(RGB2YUV_SHIFT-6);
        dstV[i]= (RV*r + GV*g + BV*b + (256<<(RGB2YUV_SHIFT-1)) + (1<<(RGB2YUV_SHIFT-7)))>>(RGB2YUV_SHIFT-6);
    }
}

static void rgb24ToUV_half_c(int16_t *dstU, int16_t *dstV, const uint8_t *src1,
                                    const uint8_t *src2, int width, uint32_t *unused)
{
    int i;
    assert(src1==src2);
    for (i=0; i<width; i++) {
        int r= src1[6*i + 0] + src1[6*i + 3];
        int g= src1[6*i + 1] + src1[6*i + 4];
        int b= src1[6*i + 2] + src1[6*i + 5];

        dstU[i]= (RU*r + GU*g + BU*b + (256<<RGB2YUV_SHIFT) + (1<<(RGB2YUV_SHIFT-6)))>>(RGB2YUV_SHIFT-5);
        dstV[i]= (RV*r + GV*g + BV*b + (256<<RGB2YUV_SHIFT) + (1<<(RGB2YUV_SHIFT-6)))>>(RGB2YUV_SHIFT-5);
    }
}

static void hScale16To19_c(SwsContext *c, int16_t *_dst, int dstW, const uint8_t *_src,
                           const int16_t *filter,
                           const int16_t *filterPos, int filterSize)
{
    int i;
    int32_t *dst = (int32_t *) _dst;
    const uint16_t *src = (const uint16_t *) _src;
    int bits = av_pix_fmt_descriptors[c->srcFormat].comp[0].depth_minus1;
    int sh = bits - 4;

    if((isAnyRGB(c->srcFormat) || c->srcFormat==PIX_FMT_PAL8) && av_pix_fmt_descriptors[c->srcFormat].comp[0].depth_minus1<15)
        sh= 9;

    for (i = 0; i < dstW; i++) {
        int j;
        int srcPos = filterPos[i];
        int val = 0;

        for (j = 0; j < filterSize; j++) {
            val += src[srcPos + j] * filter[filterSize * i + j];
        }
        // filter=14 bit, input=16 bit, output=30 bit, >> 11 makes 19 bit
        dst[i] = FFMIN(val >> sh, (1 << 19) - 1);
    }
}

static void hScale16To15_c(SwsContext *c, int16_t *dst, int dstW, const uint8_t *_src,
                           const int16_t *filter,
                           const int16_t *filterPos, int filterSize)
{
    int i;
    const uint16_t *src = (const uint16_t *) _src;
    int sh = av_pix_fmt_descriptors[c->srcFormat].comp[0].depth_minus1;

    for (i = 0; i < dstW; i++) {
        int j;
        int srcPos = filterPos[i];
        int val = 0;

        for (j = 0; j < filterSize; j++) {
            val += src[srcPos + j] * filter[filterSize * i + j];
        }
        // filter=14 bit, input=16 bit, output=30 bit, >> 15 makes 15 bit
        dst[i] = FFMIN(val >> sh, (1 << 15) - 1);
    }
}

// bilinear / bicubic scaling
static void hScale8To15_c(SwsContext *c, int16_t *dst, int dstW, const uint8_t *src,
                          const int16_t *filter, const int16_t *filterPos,
                          int filterSize)
{
    int i;
    for (i=0; i<dstW; i++) {
        int j;
        int srcPos= filterPos[i];
        int val=0;
        for (j=0; j<filterSize; j++) {
            val += ((int)src[srcPos + j])*filter[filterSize*i + j];
        }
        //filter += hFilterSize;
        dst[i] = FFMIN(val>>7, (1<<15)-1); // the cubic equation does overflow ...
        //dst[i] = val>>7;
    }
}

<<<<<<< HEAD
static inline void hScale16N_c(int16_t *dst, int dstW, const uint16_t *src, int srcW, int xInc,
                                    const int16_t *filter, const int16_t *filterPos, long filterSize, int shift)
{
    int i, j;

    for (i=0; i<dstW; i++) {
=======
static void hScale8To19_c(SwsContext *c, int16_t *_dst, int dstW, const uint8_t *src,
                          const int16_t *filter, const int16_t *filterPos,
                          int filterSize)
{
    int i;
    int32_t *dst = (int32_t *) _dst;
    for (i=0; i<dstW; i++) {
        int j;
>>>>>>> 3304a1e6
        int srcPos= filterPos[i];
        int val=0;
        for (j=0; j<filterSize; j++) {
            val += ((int)src[srcPos + j])*filter[filterSize*i + j];
        }
<<<<<<< HEAD
        dst[i] = FFMIN(val>>shift, (1<<15)-1); // the cubic equation does overflow ...
    }
}

static inline void hScale16NX_c(int16_t *dst, int dstW, const uint16_t *src, int srcW, int xInc,
                                    const int16_t *filter, const int16_t *filterPos, long filterSize, int shift)
{
    int i, j;
    for (i=0; i<dstW; i++) {
        int srcPos= filterPos[i];
        int val=0;
        for (j=0; j<filterSize; j++) {
            val += ((int)av_bswap16(src[srcPos + j]))*filter[filterSize*i + j];
        }
        dst[i] = FFMIN(val>>shift, (1<<15)-1); // the cubic equation does overflow ...
=======
        //filter += hFilterSize;
        dst[i] = FFMIN(val>>3, (1<<19)-1); // the cubic equation does overflow ...
        //dst[i] = val>>7;
>>>>>>> 3304a1e6
    }
}

//FIXME all pal and rgb srcFormats could do this convertion as well
//FIXME all scalers more complex than bilinear could do half of this transform
static void chrRangeToJpeg_c(int16_t *dstU, int16_t *dstV, int width)
{
    int i;
    for (i = 0; i < width; i++) {
        dstU[i] = (FFMIN(dstU[i],30775)*4663 - 9289992)>>12; //-264
        dstV[i] = (FFMIN(dstV[i],30775)*4663 - 9289992)>>12; //-264
    }
}
static void chrRangeFromJpeg_c(int16_t *dstU, int16_t *dstV, int width)
{
    int i;
    for (i = 0; i < width; i++) {
        dstU[i] = (dstU[i]*1799 + 4081085)>>11; //1469
        dstV[i] = (dstV[i]*1799 + 4081085)>>11; //1469
    }
}
static void lumRangeToJpeg_c(int16_t *dst, int width)
{
    int i;
    for (i = 0; i < width; i++)
        dst[i] = (FFMIN(dst[i],30189)*19077 - 39057361)>>14;
}
static void lumRangeFromJpeg_c(int16_t *dst, int width)
{
    int i;
    for (i = 0; i < width; i++)
        dst[i] = (dst[i]*14071 + 33561947)>>14;
}

static void chrRangeToJpeg16_c(int16_t *_dstU, int16_t *_dstV, int width)
{
    int i;
    int32_t *dstU = (int32_t *) _dstU;
    int32_t *dstV = (int32_t *) _dstV;
    for (i = 0; i < width; i++) {
        dstU[i] = (FFMIN(dstU[i],30775<<4)*4663 - (9289992<<4))>>12; //-264
        dstV[i] = (FFMIN(dstV[i],30775<<4)*4663 - (9289992<<4))>>12; //-264
    }
}
static void chrRangeFromJpeg16_c(int16_t *_dstU, int16_t *_dstV, int width)
{
    int i;
    int32_t *dstU = (int32_t *) _dstU;
    int32_t *dstV = (int32_t *) _dstV;
    for (i = 0; i < width; i++) {
        dstU[i] = (dstU[i]*1799 + (4081085<<4))>>11; //1469
        dstV[i] = (dstV[i]*1799 + (4081085<<4))>>11; //1469
    }
}
static void lumRangeToJpeg16_c(int16_t *_dst, int width)
{
    int i;
    int32_t *dst = (int32_t *) _dst;
    for (i = 0; i < width; i++)
        dst[i] = (FFMIN(dst[i],30189<<4)*4769 - (39057361<<2))>>12;
}
static void lumRangeFromJpeg16_c(int16_t *_dst, int width)
{
    int i;
    int32_t *dst = (int32_t *) _dst;
    for (i = 0; i < width; i++)
        dst[i] = (dst[i]*(14071/4) + (33561947<<4)/4)>>12;
}

static void hyscale_fast_c(SwsContext *c, int16_t *dst, int dstWidth,
                           const uint8_t *src, int srcW, int xInc)
{
    int i;
    unsigned int xpos=0;
    for (i=0;i<dstWidth;i++) {
        register unsigned int xx=xpos>>16;
        register unsigned int xalpha=(xpos&0xFFFF)>>9;
        dst[i]= (src[xx]<<7) + (src[xx+1] - src[xx])*xalpha;
        xpos+=xInc;
    }
    for (i=dstWidth-1; (i*xInc)>>16 >=srcW-1; i--)
        dst[i] = src[srcW-1]*128;
}

// *** horizontal scale Y line to temp buffer
static av_always_inline void hyscale(SwsContext *c, int16_t *dst, int dstWidth,
                                     const uint8_t *src, int srcW, int xInc,
                                     const int16_t *hLumFilter,
                                     const int16_t *hLumFilterPos, int hLumFilterSize,
                                     uint8_t *formatConvBuffer,
                                     uint32_t *pal, int isAlpha)
{
    void (*toYV12)(uint8_t *, const uint8_t *, int, uint32_t *) = isAlpha ? c->alpToYV12 : c->lumToYV12;
    void (*convertRange)(int16_t *, int) = isAlpha ? NULL : c->lumConvertRange;

    if (toYV12) {
        toYV12(formatConvBuffer, src, srcW, pal);
        src= formatConvBuffer;
    }

<<<<<<< HEAD
    if (av_pix_fmt_descriptors[c->srcFormat].comp[0].depth_minus1 < 8 && c->scalingBpp == 16 && !isAnyRGB(c->srcFormat)) {
        c->scale8To16Rv((uint16_t *) formatConvBuffer, src, srcW);
        src = formatConvBuffer;
    }

    if (c->hScale16) {
        int shift= isAnyRGB(c->srcFormat) || c->srcFormat==PIX_FMT_PAL8 ? 13 : av_pix_fmt_descriptors[c->srcFormat].comp[0].depth_minus1;
        c->hScale16(dst, dstWidth, (const uint16_t*)src, srcW, xInc, hLumFilter, hLumFilterPos, hLumFilterSize, shift);
    } else if (!c->hyscale_fast) {
=======
    if (!c->hyscale_fast) {
>>>>>>> 3304a1e6
        c->hScale(c, dst, dstWidth, src, hLumFilter, hLumFilterPos, hLumFilterSize);
    } else { // fast bilinear upscale / crap downscale
        c->hyscale_fast(c, dst, dstWidth, src, srcW, xInc);
    }

    if (convertRange)
        convertRange(dst, dstWidth);
<<<<<<< HEAD

    if (av_pix_fmt_descriptors[c->dstFormat].comp[0].depth_minus1 < 15 && c->scalingBpp == 16) {
        c->scale19To15Fw(dst, (int32_t *) dst, dstWidth);
    }
=======
>>>>>>> 3304a1e6
}

static void hcscale_fast_c(SwsContext *c, int16_t *dst1, int16_t *dst2,
                           int dstWidth, const uint8_t *src1,
                           const uint8_t *src2, int srcW, int xInc)
{
    int i;
    unsigned int xpos=0;
    for (i=0;i<dstWidth;i++) {
        register unsigned int xx=xpos>>16;
        register unsigned int xalpha=(xpos&0xFFFF)>>9;
        dst1[i]=(src1[xx]*(xalpha^127)+src1[xx+1]*xalpha);
        dst2[i]=(src2[xx]*(xalpha^127)+src2[xx+1]*xalpha);
        xpos+=xInc;
    }
    for (i=dstWidth-1; (i*xInc)>>16 >=srcW-1; i--) {
        dst1[i] = src1[srcW-1]*128;
        dst2[i] = src2[srcW-1]*128;
    }
}

static av_always_inline void hcscale(SwsContext *c, int16_t *dst1, int16_t *dst2, int dstWidth,
                                     const uint8_t *src1, const uint8_t *src2,
                                     int srcW, int xInc, const int16_t *hChrFilter,
                                     const int16_t *hChrFilterPos, int hChrFilterSize,
                                     uint8_t *formatConvBuffer, uint32_t *pal)
{
    if (c->chrToYV12) {
<<<<<<< HEAD
        uint8_t *buf2 = formatConvBuffer + FFALIGN(srcW*2+78, 16);
=======
        uint8_t *buf2 = formatConvBuffer + FFALIGN(srcW * FFALIGN(c->srcBpc, 8) >> 3, 16);
>>>>>>> 3304a1e6
        c->chrToYV12(formatConvBuffer, buf2, src1, src2, srcW, pal);
        src1= formatConvBuffer;
        src2= buf2;
    }

<<<<<<< HEAD
    if (av_pix_fmt_descriptors[c->srcFormat].comp[0].depth_minus1 < 8 && c->scalingBpp == 16 && !isAnyRGB(c->srcFormat)) {
        uint8_t *buf2 = (formatConvBuffer + FFALIGN(srcW * 2+78, 16));
        c->scale8To16Rv((uint16_t *) formatConvBuffer, src1, srcW);
        c->scale8To16Rv((uint16_t *) buf2,             src2, srcW);
        src1 = formatConvBuffer;
        src2 = buf2;
    }

    if (c->hScale16) {
        int shift= isAnyRGB(c->srcFormat) || c->srcFormat==PIX_FMT_PAL8 ? 13 : av_pix_fmt_descriptors[c->srcFormat].comp[0].depth_minus1;
        c->hScale16(dst1, dstWidth, (const uint16_t*)src1, srcW, xInc, hChrFilter, hChrFilterPos, hChrFilterSize, shift);
        c->hScale16(dst2, dstWidth, (const uint16_t*)src2, srcW, xInc, hChrFilter, hChrFilterPos, hChrFilterSize, shift);
    } else if (!c->hcscale_fast) {
=======
    if (!c->hcscale_fast) {
>>>>>>> 3304a1e6
        c->hScale(c, dst1, dstWidth, src1, hChrFilter, hChrFilterPos, hChrFilterSize);
        c->hScale(c, dst2, dstWidth, src2, hChrFilter, hChrFilterPos, hChrFilterSize);
    } else { // fast bilinear upscale / crap downscale
        c->hcscale_fast(c, dst1, dst2, dstWidth, src1, src2, srcW, xInc);
    }

    if (c->chrConvertRange)
        c->chrConvertRange(dst1, dst2, dstWidth);
<<<<<<< HEAD

    if (av_pix_fmt_descriptors[c->dstFormat].comp[0].depth_minus1 < 15 && c->scalingBpp == 16) {
        c->scale19To15Fw(dst1, (int32_t *) dst1, dstWidth);
        c->scale19To15Fw(dst2, (int32_t *) dst2, dstWidth);
    }
=======
>>>>>>> 3304a1e6
}

static av_always_inline void
find_c_packed_planar_out_funcs(SwsContext *c,
                               yuv2planar1_fn *yuv2yuv1,    yuv2planarX_fn *yuv2yuvX,
                               yuv2packed1_fn *yuv2packed1, yuv2packed2_fn *yuv2packed2,
                               yuv2packedX_fn *yuv2packedX)
{
    enum PixelFormat dstFormat = c->dstFormat;

    if (dstFormat == PIX_FMT_NV12 || dstFormat == PIX_FMT_NV21) {
        *yuv2yuvX     = yuv2nv12X_c;
    } else if (is16BPS(dstFormat)) {
        *yuv2yuvX     = isBE(dstFormat) ? yuv2yuvX16BE_c  : yuv2yuvX16LE_c;
    } else if (is9_OR_10BPS(dstFormat)) {
        if (av_pix_fmt_descriptors[dstFormat].comp[0].depth_minus1 == 8) {
            *yuv2yuvX = isBE(dstFormat) ? yuv2yuvX9BE_c :  yuv2yuvX9LE_c;
        } else {
            *yuv2yuvX = isBE(dstFormat) ? yuv2yuvX10BE_c : yuv2yuvX10LE_c;
        }
    } else {
        *yuv2yuv1     = yuv2yuv1_c;
        *yuv2yuvX     = yuv2yuvX_c;
    }
    if(c->flags & SWS_FULL_CHR_H_INT) {
        switch (dstFormat) {
            case PIX_FMT_RGBA:
#if CONFIG_SMALL
                *yuv2packedX = yuv2rgba32_full_X_c;
#else
#if CONFIG_SWSCALE_ALPHA
                if (c->alpPixBuf) {
                    *yuv2packedX = yuv2rgba32_full_X_c;
                } else
#endif /* CONFIG_SWSCALE_ALPHA */
                {
                    *yuv2packedX = yuv2rgbx32_full_X_c;
                }
#endif /* !CONFIG_SMALL */
                break;
            case PIX_FMT_ARGB:
#if CONFIG_SMALL
                *yuv2packedX = yuv2argb32_full_X_c;
#else
#if CONFIG_SWSCALE_ALPHA
                if (c->alpPixBuf) {
                    *yuv2packedX = yuv2argb32_full_X_c;
                } else
#endif /* CONFIG_SWSCALE_ALPHA */
                {
                    *yuv2packedX = yuv2xrgb32_full_X_c;
                }
#endif /* !CONFIG_SMALL */
                break;
            case PIX_FMT_BGRA:
#if CONFIG_SMALL
                *yuv2packedX = yuv2bgra32_full_X_c;
#else
#if CONFIG_SWSCALE_ALPHA
                if (c->alpPixBuf) {
                    *yuv2packedX = yuv2bgra32_full_X_c;
                } else
#endif /* CONFIG_SWSCALE_ALPHA */
                {
                    *yuv2packedX = yuv2bgrx32_full_X_c;
                }
#endif /* !CONFIG_SMALL */
                break;
            case PIX_FMT_ABGR:
#if CONFIG_SMALL
                *yuv2packedX = yuv2abgr32_full_X_c;
#else
#if CONFIG_SWSCALE_ALPHA
                if (c->alpPixBuf) {
                    *yuv2packedX = yuv2abgr32_full_X_c;
                } else
#endif /* CONFIG_SWSCALE_ALPHA */
                {
                    *yuv2packedX = yuv2xbgr32_full_X_c;
                }
#endif /* !CONFIG_SMALL */
                break;
            case PIX_FMT_RGB24:
            *yuv2packedX = yuv2rgb24_full_X_c;
            break;
        case PIX_FMT_BGR24:
            *yuv2packedX = yuv2bgr24_full_X_c;
            break;
        }
        if(!*yuv2packedX)
            goto YUV_PACKED;
    } else {
        YUV_PACKED:
        switch (dstFormat) {
        case PIX_FMT_GRAY16BE:
            *yuv2packed1 = yuv2gray16BE_1_c;
            *yuv2packed2 = yuv2gray16BE_2_c;
            *yuv2packedX = yuv2gray16BE_X_c;
            break;
        case PIX_FMT_GRAY16LE:
            *yuv2packed1 = yuv2gray16LE_1_c;
            *yuv2packed2 = yuv2gray16LE_2_c;
            *yuv2packedX = yuv2gray16LE_X_c;
            break;
        case PIX_FMT_MONOWHITE:
            *yuv2packed1 = yuv2monowhite_1_c;
            *yuv2packed2 = yuv2monowhite_2_c;
            *yuv2packedX = yuv2monowhite_X_c;
            break;
        case PIX_FMT_MONOBLACK:
            *yuv2packed1 = yuv2monoblack_1_c;
            *yuv2packed2 = yuv2monoblack_2_c;
            *yuv2packedX = yuv2monoblack_X_c;
            break;
        case PIX_FMT_YUYV422:
            *yuv2packed1 = yuv2yuyv422_1_c;
            *yuv2packed2 = yuv2yuyv422_2_c;
            *yuv2packedX = yuv2yuyv422_X_c;
            break;
        case PIX_FMT_UYVY422:
            *yuv2packed1 = yuv2uyvy422_1_c;
            *yuv2packed2 = yuv2uyvy422_2_c;
            *yuv2packedX = yuv2uyvy422_X_c;
            break;
        case PIX_FMT_RGB48LE:
            *yuv2packed1 = yuv2rgb48le_1_c;
            *yuv2packed2 = yuv2rgb48le_2_c;
            *yuv2packedX = yuv2rgb48le_X_c;
            break;
        case PIX_FMT_RGB48BE:
            *yuv2packed1 = yuv2rgb48be_1_c;
            *yuv2packed2 = yuv2rgb48be_2_c;
            *yuv2packedX = yuv2rgb48be_X_c;
            break;
        case PIX_FMT_BGR48LE:
            *yuv2packed1 = yuv2bgr48le_1_c;
            *yuv2packed2 = yuv2bgr48le_2_c;
            *yuv2packedX = yuv2bgr48le_X_c;
            break;
        case PIX_FMT_BGR48BE:
            *yuv2packed1 = yuv2bgr48be_1_c;
            *yuv2packed2 = yuv2bgr48be_2_c;
            *yuv2packedX = yuv2bgr48be_X_c;
            break;
        case PIX_FMT_RGB32:
        case PIX_FMT_BGR32:
#if CONFIG_SMALL
            *yuv2packed1 = yuv2rgb32_1_c;
            *yuv2packed2 = yuv2rgb32_2_c;
            *yuv2packedX = yuv2rgb32_X_c;
#else
#if CONFIG_SWSCALE_ALPHA
                if (c->alpPixBuf) {
                    *yuv2packed1 = yuv2rgba32_1_c;
                    *yuv2packed2 = yuv2rgba32_2_c;
                    *yuv2packedX = yuv2rgba32_X_c;
                } else
#endif /* CONFIG_SWSCALE_ALPHA */
                {
                    *yuv2packed1 = yuv2rgbx32_1_c;
                    *yuv2packed2 = yuv2rgbx32_2_c;
                    *yuv2packedX = yuv2rgbx32_X_c;
                }
#endif /* !CONFIG_SMALL */
            break;
        case PIX_FMT_RGB32_1:
        case PIX_FMT_BGR32_1:
#if CONFIG_SMALL
                *yuv2packed1 = yuv2rgb32_1_1_c;
                *yuv2packed2 = yuv2rgb32_1_2_c;
                *yuv2packedX = yuv2rgb32_1_X_c;
#else
#if CONFIG_SWSCALE_ALPHA
                if (c->alpPixBuf) {
                    *yuv2packed1 = yuv2rgba32_1_1_c;
                    *yuv2packed2 = yuv2rgba32_1_2_c;
                    *yuv2packedX = yuv2rgba32_1_X_c;
                } else
#endif /* CONFIG_SWSCALE_ALPHA */
                {
                    *yuv2packed1 = yuv2rgbx32_1_1_c;
                    *yuv2packed2 = yuv2rgbx32_1_2_c;
                    *yuv2packedX = yuv2rgbx32_1_X_c;
                }
#endif /* !CONFIG_SMALL */
                break;
        case PIX_FMT_RGB24:
            *yuv2packed1 = yuv2rgb24_1_c;
            *yuv2packed2 = yuv2rgb24_2_c;
            *yuv2packedX = yuv2rgb24_X_c;
            break;
        case PIX_FMT_BGR24:
            *yuv2packed1 = yuv2bgr24_1_c;
            *yuv2packed2 = yuv2bgr24_2_c;
            *yuv2packedX = yuv2bgr24_X_c;
            break;
        case PIX_FMT_RGB565LE:
        case PIX_FMT_RGB565BE:
        case PIX_FMT_BGR565LE:
        case PIX_FMT_BGR565BE:
            *yuv2packed1 = yuv2rgb16_1_c;
            *yuv2packed2 = yuv2rgb16_2_c;
            *yuv2packedX = yuv2rgb16_X_c;
            break;
        case PIX_FMT_RGB555LE:
        case PIX_FMT_RGB555BE:
        case PIX_FMT_BGR555LE:
        case PIX_FMT_BGR555BE:
            *yuv2packed1 = yuv2rgb15_1_c;
            *yuv2packed2 = yuv2rgb15_2_c;
            *yuv2packedX = yuv2rgb15_X_c;
            break;
        case PIX_FMT_RGB444LE:
        case PIX_FMT_RGB444BE:
        case PIX_FMT_BGR444LE:
        case PIX_FMT_BGR444BE:
            *yuv2packed1 = yuv2rgb12_1_c;
            *yuv2packed2 = yuv2rgb12_2_c;
            *yuv2packedX = yuv2rgb12_X_c;
            break;
        case PIX_FMT_RGB8:
        case PIX_FMT_BGR8:
            *yuv2packed1 = yuv2rgb8_1_c;
            *yuv2packed2 = yuv2rgb8_2_c;
            *yuv2packedX = yuv2rgb8_X_c;
            break;
        case PIX_FMT_RGB4:
        case PIX_FMT_BGR4:
            *yuv2packed1 = yuv2rgb4_1_c;
            *yuv2packed2 = yuv2rgb4_2_c;
            *yuv2packedX = yuv2rgb4_X_c;
            break;
        case PIX_FMT_RGB4_BYTE:
        case PIX_FMT_BGR4_BYTE:
            *yuv2packed1 = yuv2rgb4b_1_c;
            *yuv2packed2 = yuv2rgb4b_2_c;
            *yuv2packedX = yuv2rgb4b_X_c;
            break;
        }
    }
}

#define DEBUG_SWSCALE_BUFFERS 0
#define DEBUG_BUFFERS(...) if (DEBUG_SWSCALE_BUFFERS) av_log(c, AV_LOG_DEBUG, __VA_ARGS__)

static int swScale(SwsContext *c, const uint8_t* src[],
                   int srcStride[], int srcSliceY,
                   int srcSliceH, uint8_t* dst[], int dstStride[])
{
    /* load a few things into local vars to make the code more readable? and faster */
    const int srcW= c->srcW;
    const int dstW= c->dstW;
    const int dstH= c->dstH;
    const int chrDstW= c->chrDstW;
    const int chrSrcW= c->chrSrcW;
    const int lumXInc= c->lumXInc;
    const int chrXInc= c->chrXInc;
    const enum PixelFormat dstFormat= c->dstFormat;
    const int flags= c->flags;
    int16_t *vLumFilterPos= c->vLumFilterPos;
    int16_t *vChrFilterPos= c->vChrFilterPos;
    int16_t *hLumFilterPos= c->hLumFilterPos;
    int16_t *hChrFilterPos= c->hChrFilterPos;
    int16_t *vLumFilter= c->vLumFilter;
    int16_t *vChrFilter= c->vChrFilter;
    int16_t *hLumFilter= c->hLumFilter;
    int16_t *hChrFilter= c->hChrFilter;
    int32_t *lumMmxFilter= c->lumMmxFilter;
    int32_t *chrMmxFilter= c->chrMmxFilter;
    int32_t av_unused *alpMmxFilter= c->alpMmxFilter;
    const int vLumFilterSize= c->vLumFilterSize;
    const int vChrFilterSize= c->vChrFilterSize;
    const int hLumFilterSize= c->hLumFilterSize;
    const int hChrFilterSize= c->hChrFilterSize;
    int16_t **lumPixBuf= c->lumPixBuf;
    int16_t **chrUPixBuf= c->chrUPixBuf;
    int16_t **chrVPixBuf= c->chrVPixBuf;
    int16_t **alpPixBuf= c->alpPixBuf;
    const int vLumBufSize= c->vLumBufSize;
    const int vChrBufSize= c->vChrBufSize;
    uint8_t *formatConvBuffer= c->formatConvBuffer;
    const int chrSrcSliceY= srcSliceY >> c->chrSrcVSubSample;
    const int chrSrcSliceH= -((-srcSliceH) >> c->chrSrcVSubSample);
    int lastDstY;
    uint32_t *pal=c->pal_yuv;

    int should_dither= isNBPS(c->srcFormat) || is16BPS(c->srcFormat);
    yuv2planar1_fn yuv2yuv1 = c->yuv2yuv1;
    yuv2planarX_fn yuv2yuvX = c->yuv2yuvX;
    yuv2packed1_fn yuv2packed1 = c->yuv2packed1;
    yuv2packed2_fn yuv2packed2 = c->yuv2packed2;
    yuv2packedX_fn yuv2packedX = c->yuv2packedX;

    /* vars which will change and which we need to store back in the context */
    int dstY= c->dstY;
    int lumBufIndex= c->lumBufIndex;
    int chrBufIndex= c->chrBufIndex;
    int lastInLumBuf= c->lastInLumBuf;
    int lastInChrBuf= c->lastInChrBuf;

    if (isPacked(c->srcFormat)) {
        src[0]=
        src[1]=
        src[2]=
        src[3]= src[0];
        srcStride[0]=
        srcStride[1]=
        srcStride[2]=
        srcStride[3]= srcStride[0];
    }
    srcStride[1]<<= c->vChrDrop;
    srcStride[2]<<= c->vChrDrop;

    DEBUG_BUFFERS("swScale() %p[%d] %p[%d] %p[%d] %p[%d] -> %p[%d] %p[%d] %p[%d] %p[%d]\n",
                  src[0], srcStride[0], src[1], srcStride[1], src[2], srcStride[2], src[3], srcStride[3],
                  dst[0], dstStride[0], dst[1], dstStride[1], dst[2], dstStride[2], dst[3], dstStride[3]);
    DEBUG_BUFFERS("srcSliceY: %d srcSliceH: %d dstY: %d dstH: %d\n",
                   srcSliceY,    srcSliceH,    dstY,    dstH);
    DEBUG_BUFFERS("vLumFilterSize: %d vLumBufSize: %d vChrFilterSize: %d vChrBufSize: %d\n",
                   vLumFilterSize,    vLumBufSize,    vChrFilterSize,    vChrBufSize);

    if (dstStride[0]%8 !=0 || dstStride[1]%8 !=0 || dstStride[2]%8 !=0 || dstStride[3]%8 != 0) {
        static int warnedAlready=0; //FIXME move this into the context perhaps
        if (flags & SWS_PRINT_INFO && !warnedAlready) {
            av_log(c, AV_LOG_WARNING, "Warning: dstStride is not aligned!\n"
                   "         ->cannot do aligned memory accesses anymore\n");
            warnedAlready=1;
        }
    }

    /* Note the user might start scaling the picture in the middle so this
       will not get executed. This is not really intended but works
       currently, so people might do it. */
    if (srcSliceY ==0) {
        lumBufIndex=-1;
        chrBufIndex=-1;
        dstY=0;
        lastInLumBuf= -1;
        lastInChrBuf= -1;
    }

    if (!should_dither) {
        c->chrDither8 = c->lumDither8 = ff_sws_pb_64;
    }
    lastDstY= dstY;

    for (;dstY < dstH; dstY++) {
        const int chrDstY= dstY>>c->chrDstVSubSample;
        uint8_t *dest[4] = {
            dst[0] + dstStride[0] * dstY,
            dst[1] + dstStride[1] * chrDstY,
            dst[2] + dstStride[2] * chrDstY,
            (CONFIG_SWSCALE_ALPHA && alpPixBuf) ? dst[3] + dstStride[3] * dstY : NULL,
        };

        const int firstLumSrcY= vLumFilterPos[dstY]; //First line needed as input
        const int firstLumSrcY2= vLumFilterPos[FFMIN(dstY | ((1<<c->chrDstVSubSample) - 1), dstH-1)];
        const int firstChrSrcY= vChrFilterPos[chrDstY]; //First line needed as input
        int lastLumSrcY= firstLumSrcY + vLumFilterSize -1; // Last line needed as input
        int lastLumSrcY2=firstLumSrcY2+ vLumFilterSize -1; // Last line needed as input
        int lastChrSrcY= firstChrSrcY + vChrFilterSize -1; // Last line needed as input
        int enough_lines;

        //handle holes (FAST_BILINEAR & weird filters)
        if (firstLumSrcY > lastInLumBuf) lastInLumBuf= firstLumSrcY-1;
        if (firstChrSrcY > lastInChrBuf) lastInChrBuf= firstChrSrcY-1;
        assert(firstLumSrcY >= lastInLumBuf - vLumBufSize + 1);
        assert(firstChrSrcY >= lastInChrBuf - vChrBufSize + 1);

        DEBUG_BUFFERS("dstY: %d\n", dstY);
        DEBUG_BUFFERS("\tfirstLumSrcY: %d lastLumSrcY: %d lastInLumBuf: %d\n",
                         firstLumSrcY,    lastLumSrcY,    lastInLumBuf);
        DEBUG_BUFFERS("\tfirstChrSrcY: %d lastChrSrcY: %d lastInChrBuf: %d\n",
                         firstChrSrcY,    lastChrSrcY,    lastInChrBuf);

        // Do we have enough lines in this slice to output the dstY line
        enough_lines = lastLumSrcY2 < srcSliceY + srcSliceH && lastChrSrcY < -((-srcSliceY - srcSliceH)>>c->chrSrcVSubSample);

        if (!enough_lines) {
            lastLumSrcY = srcSliceY + srcSliceH - 1;
            lastChrSrcY = chrSrcSliceY + chrSrcSliceH - 1;
            DEBUG_BUFFERS("buffering slice: lastLumSrcY %d lastChrSrcY %d\n",
                                            lastLumSrcY, lastChrSrcY);
        }

        //Do horizontal scaling
        while(lastInLumBuf < lastLumSrcY) {
            const uint8_t *src1= src[0]+(lastInLumBuf + 1 - srcSliceY)*srcStride[0];
            const uint8_t *src2= src[3]+(lastInLumBuf + 1 - srcSliceY)*srcStride[3];
            lumBufIndex++;
            assert(lumBufIndex < 2*vLumBufSize);
            assert(lastInLumBuf + 1 - srcSliceY < srcSliceH);
            assert(lastInLumBuf + 1 - srcSliceY >= 0);
            hyscale(c, lumPixBuf[ lumBufIndex ], dstW, src1, srcW, lumXInc,
                    hLumFilter, hLumFilterPos, hLumFilterSize,
                    formatConvBuffer,
                    pal, 0);
            if (CONFIG_SWSCALE_ALPHA && alpPixBuf)
                hyscale(c, alpPixBuf[ lumBufIndex ], dstW, src2, srcW,
                        lumXInc, hLumFilter, hLumFilterPos, hLumFilterSize,
                        formatConvBuffer,
                        pal, 1);
            lastInLumBuf++;
            DEBUG_BUFFERS("\t\tlumBufIndex %d: lastInLumBuf: %d\n",
                               lumBufIndex,    lastInLumBuf);
        }
        while(lastInChrBuf < lastChrSrcY) {
            const uint8_t *src1= src[1]+(lastInChrBuf + 1 - chrSrcSliceY)*srcStride[1];
            const uint8_t *src2= src[2]+(lastInChrBuf + 1 - chrSrcSliceY)*srcStride[2];
            chrBufIndex++;
            assert(chrBufIndex < 2*vChrBufSize);
            assert(lastInChrBuf + 1 - chrSrcSliceY < (chrSrcSliceH));
            assert(lastInChrBuf + 1 - chrSrcSliceY >= 0);
            //FIXME replace parameters through context struct (some at least)

            if (c->needs_hcscale)
                hcscale(c, chrUPixBuf[chrBufIndex], chrVPixBuf[chrBufIndex],
                          chrDstW, src1, src2, chrSrcW, chrXInc,
                          hChrFilter, hChrFilterPos, hChrFilterSize,
                          formatConvBuffer, pal);
            lastInChrBuf++;
            DEBUG_BUFFERS("\t\tchrBufIndex %d: lastInChrBuf: %d\n",
                               chrBufIndex,    lastInChrBuf);
        }
        //wrap buf index around to stay inside the ring buffer
        if (lumBufIndex >= vLumBufSize) lumBufIndex-= vLumBufSize;
        if (chrBufIndex >= vChrBufSize) chrBufIndex-= vChrBufSize;
        if (!enough_lines)
            break; //we can't output a dstY line so let's try with the next slice

#if HAVE_MMX
        updateMMXDitherTables(c, dstY, lumBufIndex, chrBufIndex, lastInLumBuf, lastInChrBuf);
#endif
        if (should_dither) {
            c->chrDither8 = dither_8x8_128[chrDstY & 7];
            c->lumDither8 = dither_8x8_128[dstY & 7];
        }
        if (dstY >= dstH-2) {
            // hmm looks like we can't use MMX here without overwriting this array's tail
            find_c_packed_planar_out_funcs(c, &yuv2yuv1, &yuv2yuvX,
                                           &yuv2packed1, &yuv2packed2,
                                           &yuv2packedX);
        }

        {
            const int16_t **lumSrcPtr= (const int16_t **) lumPixBuf + lumBufIndex + firstLumSrcY - lastInLumBuf + vLumBufSize;
            const int16_t **chrUSrcPtr= (const int16_t **) chrUPixBuf + chrBufIndex + firstChrSrcY - lastInChrBuf + vChrBufSize;
            const int16_t **chrVSrcPtr= (const int16_t **) chrVPixBuf + chrBufIndex + firstChrSrcY - lastInChrBuf + vChrBufSize;
            const int16_t **alpSrcPtr= (CONFIG_SWSCALE_ALPHA && alpPixBuf) ? (const int16_t **) alpPixBuf + lumBufIndex + firstLumSrcY - lastInLumBuf + vLumBufSize : NULL;

            if (isPlanarYUV(dstFormat) || dstFormat==PIX_FMT_GRAY8) { //YV12 like
                const int chrSkipMask= (1<<c->chrDstVSubSample)-1;
                if ((dstY&chrSkipMask) || isGray(dstFormat))
                    dest[1] = dest[2] = NULL; //FIXME split functions in lumi / chromi
                if (c->yuv2yuv1 && vLumFilterSize == 1 && vChrFilterSize == 1) { // unscaled YV12
                    const int16_t *alpBuf= (CONFIG_SWSCALE_ALPHA && alpPixBuf) ? alpSrcPtr[0] : NULL;
                    yuv2yuv1(c, lumSrcPtr[0], chrUSrcPtr[0], chrVSrcPtr[0], alpBuf,
                             dest, dstW, chrDstW);
                } else { //General YV12
                    yuv2yuvX(c, vLumFilter + dstY * vLumFilterSize,
                             lumSrcPtr, vLumFilterSize,
                             vChrFilter + chrDstY * vChrFilterSize,
                             chrUSrcPtr, chrVSrcPtr, vChrFilterSize,
                             alpSrcPtr, dest, dstW, chrDstW);
                }
            } else {
                assert(lumSrcPtr  + vLumFilterSize - 1 < lumPixBuf  + vLumBufSize*2);
                assert(chrUSrcPtr + vChrFilterSize - 1 < chrUPixBuf + vChrBufSize*2);
                if (c->yuv2packed1 && vLumFilterSize == 1 && vChrFilterSize == 2) { //unscaled RGB
                    int chrAlpha = vChrFilter[2 * dstY + 1];
                    yuv2packed1(c, *lumSrcPtr, chrUSrcPtr, chrVSrcPtr,
                                alpPixBuf ? *alpSrcPtr : NULL,
                                dest[0], dstW, chrAlpha, dstY);
                } else if (c->yuv2packed2 && vLumFilterSize == 2 && vChrFilterSize == 2) { //bilinear upscale RGB
                    int lumAlpha = vLumFilter[2 * dstY + 1];
                    int chrAlpha = vChrFilter[2 * dstY + 1];
                    lumMmxFilter[2] =
                    lumMmxFilter[3] = vLumFilter[2 * dstY   ] * 0x10001;
                    chrMmxFilter[2] =
                    chrMmxFilter[3] = vChrFilter[2 * chrDstY] * 0x10001;
                    yuv2packed2(c, lumSrcPtr, chrUSrcPtr, chrVSrcPtr,
                                alpPixBuf ? alpSrcPtr : NULL,
                                dest[0], dstW, lumAlpha, chrAlpha, dstY);
                } else { //general RGB
                    yuv2packedX(c, vLumFilter + dstY * vLumFilterSize,
                                lumSrcPtr, vLumFilterSize,
                                vChrFilter + dstY * vChrFilterSize,
                                chrUSrcPtr, chrVSrcPtr, vChrFilterSize,
                                alpSrcPtr, dest[0], dstW, dstY);
                }
            }
        }
    }

    if ((dstFormat == PIX_FMT_YUVA420P) && !alpPixBuf)
        fillPlane(dst[3], dstStride[3], dstW, dstY-lastDstY, lastDstY, 255);

#if HAVE_MMX2
    if (av_get_cpu_flags() & AV_CPU_FLAG_MMX2)
        __asm__ volatile("sfence":::"memory");
#endif
    emms_c();

    /* store changed local vars back in the context */
    c->dstY= dstY;
    c->lumBufIndex= lumBufIndex;
    c->chrBufIndex= chrBufIndex;
    c->lastInLumBuf= lastInLumBuf;
    c->lastInChrBuf= lastInChrBuf;

    return dstY - lastDstY;
}

static av_cold void sws_init_swScale_c(SwsContext *c)
{
    enum PixelFormat srcFormat = c->srcFormat;

    find_c_packed_planar_out_funcs(c, &c->yuv2yuv1, &c->yuv2yuvX,
                                   &c->yuv2packed1, &c->yuv2packed2,
                                   &c->yuv2packedX);

    c->chrToYV12 = NULL;
    switch(srcFormat) {
        case PIX_FMT_YUYV422  : c->chrToYV12 = yuy2ToUV_c; break;
        case PIX_FMT_UYVY422  : c->chrToYV12 = uyvyToUV_c; break;
        case PIX_FMT_NV12     : c->chrToYV12 = nv12ToUV_c; break;
        case PIX_FMT_NV21     : c->chrToYV12 = nv21ToUV_c; break;
        case PIX_FMT_RGB8     :
        case PIX_FMT_BGR8     :
        case PIX_FMT_PAL8     :
        case PIX_FMT_BGR4_BYTE:
        case PIX_FMT_RGB4_BYTE: c->chrToYV12 = palToUV_c; break;
        case PIX_FMT_YUV444P9BE:
        case PIX_FMT_YUV420P9BE:
        case PIX_FMT_YUV444P10BE:
        case PIX_FMT_YUV422P10BE:
        case PIX_FMT_YUV420P10BE: c->hScale16= HAVE_BIGENDIAN ? hScale16N_c : hScale16NX_c; break;
        case PIX_FMT_YUV444P9LE:
        case PIX_FMT_YUV420P9LE:
        case PIX_FMT_YUV422P10LE:
        case PIX_FMT_YUV420P10LE:
        case PIX_FMT_YUV444P10LE: c->hScale16= HAVE_BIGENDIAN ? hScale16NX_c : hScale16N_c; break;
#if HAVE_BIGENDIAN
        case PIX_FMT_YUV420P16LE:
        case PIX_FMT_YUV422P16LE:
        case PIX_FMT_YUV444P16LE: c->chrToYV12 = bswap16UV_c; break;
#else
        case PIX_FMT_YUV420P16BE:
        case PIX_FMT_YUV422P16BE:
        case PIX_FMT_YUV444P16BE: c->chrToYV12 = bswap16UV_c; break;
#endif
    }
    if (c->chrSrcHSubSample) {
        switch(srcFormat) {
        case PIX_FMT_RGB48BE : c->chrToYV12 = rgb48BEToUV_half_c; break;
        case PIX_FMT_RGB48LE : c->chrToYV12 = rgb48LEToUV_half_c; break;
        case PIX_FMT_BGR48BE : c->chrToYV12 = bgr48BEToUV_half_c; break;
        case PIX_FMT_BGR48LE : c->chrToYV12 = bgr48LEToUV_half_c; break;
        case PIX_FMT_RGB32   : c->chrToYV12 = bgr32ToUV_half_c;   break;
        case PIX_FMT_RGB32_1 : c->chrToYV12 = bgr321ToUV_half_c;  break;
        case PIX_FMT_BGR24   : c->chrToYV12 = bgr24ToUV_half_c;   break;
        case PIX_FMT_BGR565LE: c->chrToYV12 = bgr16leToUV_half_c; break;
        case PIX_FMT_BGR565BE: c->chrToYV12 = bgr16beToUV_half_c; break;
        case PIX_FMT_BGR555LE: c->chrToYV12 = bgr15leToUV_half_c; break;
        case PIX_FMT_BGR555BE: c->chrToYV12 = bgr15beToUV_half_c; break;
        case PIX_FMT_BGR32   : c->chrToYV12 = rgb32ToUV_half_c;   break;
        case PIX_FMT_BGR32_1 : c->chrToYV12 = rgb321ToUV_half_c;  break;
        case PIX_FMT_RGB24   : c->chrToYV12 = rgb24ToUV_half_c;   break;
        case PIX_FMT_RGB565LE: c->chrToYV12 = rgb16leToUV_half_c; break;
        case PIX_FMT_RGB565BE: c->chrToYV12 = rgb16beToUV_half_c; break;
        case PIX_FMT_RGB555LE: c->chrToYV12 = rgb15leToUV_half_c; break;
        case PIX_FMT_RGB555BE: c->chrToYV12 = rgb15beToUV_half_c; break;
        }
    } else {
        switch(srcFormat) {
        case PIX_FMT_RGB48BE : c->chrToYV12 = rgb48BEToUV_c; break;
        case PIX_FMT_RGB48LE : c->chrToYV12 = rgb48LEToUV_c; break;
        case PIX_FMT_BGR48BE : c->chrToYV12 = bgr48BEToUV_c; break;
        case PIX_FMT_BGR48LE : c->chrToYV12 = bgr48LEToUV_c; break;
        case PIX_FMT_RGB32   : c->chrToYV12 = bgr32ToUV_c;   break;
        case PIX_FMT_RGB32_1 : c->chrToYV12 = bgr321ToUV_c;  break;
        case PIX_FMT_BGR24   : c->chrToYV12 = bgr24ToUV_c;   break;
        case PIX_FMT_BGR565LE: c->chrToYV12 = bgr16leToUV_c; break;
        case PIX_FMT_BGR565BE: c->chrToYV12 = bgr16beToUV_c; break;
        case PIX_FMT_BGR555LE: c->chrToYV12 = bgr15leToUV_c; break;
        case PIX_FMT_BGR555BE: c->chrToYV12 = bgr15beToUV_c; break;
        case PIX_FMT_BGR32   : c->chrToYV12 = rgb32ToUV_c;   break;
        case PIX_FMT_BGR32_1 : c->chrToYV12 = rgb321ToUV_c;  break;
        case PIX_FMT_RGB24   : c->chrToYV12 = rgb24ToUV_c;   break;
        case PIX_FMT_RGB565LE: c->chrToYV12 = rgb16leToUV_c; break;
        case PIX_FMT_RGB565BE: c->chrToYV12 = rgb16beToUV_c; break;
        case PIX_FMT_RGB555LE: c->chrToYV12 = rgb15leToUV_c; break;
        case PIX_FMT_RGB555BE: c->chrToYV12 = rgb15beToUV_c; break;
        }
    }

    c->lumToYV12 = NULL;
    c->alpToYV12 = NULL;
    switch (srcFormat) {
#if HAVE_BIGENDIAN
    case PIX_FMT_YUV420P16LE:
    case PIX_FMT_YUV422P16LE:
    case PIX_FMT_YUV444P16LE:
    case PIX_FMT_GRAY16LE: c->lumToYV12 = bswap16Y_c; break;
#else
    case PIX_FMT_YUV420P16BE:
    case PIX_FMT_YUV422P16BE:
    case PIX_FMT_YUV444P16BE:
    case PIX_FMT_GRAY16BE: c->lumToYV12 = bswap16Y_c; break;
#endif
    case PIX_FMT_YUYV422  :
    case PIX_FMT_Y400A    : c->lumToYV12 = yuy2ToY_c; break;
    case PIX_FMT_UYVY422  : c->lumToYV12 = uyvyToY_c;    break;
    case PIX_FMT_BGR24    : c->lumToYV12 = bgr24ToY_c;   break;
    case PIX_FMT_BGR565LE : c->lumToYV12 = bgr16leToY_c; break;
    case PIX_FMT_BGR565BE : c->lumToYV12 = bgr16beToY_c; break;
    case PIX_FMT_BGR555LE : c->lumToYV12 = bgr15leToY_c; break;
    case PIX_FMT_BGR555BE : c->lumToYV12 = bgr15beToY_c; break;
    case PIX_FMT_RGB24    : c->lumToYV12 = rgb24ToY_c;   break;
    case PIX_FMT_RGB565LE : c->lumToYV12 = rgb16leToY_c; break;
    case PIX_FMT_RGB565BE : c->lumToYV12 = rgb16beToY_c; break;
    case PIX_FMT_RGB555LE : c->lumToYV12 = rgb15leToY_c; break;
    case PIX_FMT_RGB555BE : c->lumToYV12 = rgb15beToY_c; break;
    case PIX_FMT_RGB8     :
    case PIX_FMT_BGR8     :
    case PIX_FMT_PAL8     :
    case PIX_FMT_BGR4_BYTE:
    case PIX_FMT_RGB4_BYTE: c->lumToYV12 = palToY_c; break;
    case PIX_FMT_MONOBLACK: c->lumToYV12 = monoblack2Y_c; break;
    case PIX_FMT_MONOWHITE: c->lumToYV12 = monowhite2Y_c; break;
    case PIX_FMT_RGB32  : c->lumToYV12 = bgr32ToY_c;  break;
    case PIX_FMT_RGB32_1: c->lumToYV12 = bgr321ToY_c; break;
    case PIX_FMT_BGR32  : c->lumToYV12 = rgb32ToY_c;  break;
    case PIX_FMT_BGR32_1: c->lumToYV12 = rgb321ToY_c; break;
    case PIX_FMT_RGB48BE: c->lumToYV12 = rgb48BEToY_c; break;
    case PIX_FMT_RGB48LE: c->lumToYV12 = rgb48LEToY_c; break;
    case PIX_FMT_BGR48BE: c->lumToYV12 = bgr48BEToY_c; break;
    case PIX_FMT_BGR48LE: c->lumToYV12 = bgr48LEToY_c; break;
    }
    if (c->alpPixBuf) {
        switch (srcFormat) {
        case PIX_FMT_BGRA:
        case PIX_FMT_RGBA:  c->alpToYV12 = rgbaToA_c; break;
        case PIX_FMT_ABGR:
        case PIX_FMT_ARGB:  c->alpToYV12 = abgrToA_c; break;
        case PIX_FMT_Y400A: c->alpToYV12 = uyvyToY_c; break;
        case PIX_FMT_PAL8 : c->alpToYV12 = palToA_c; break;
        }
    }

<<<<<<< HEAD
    if((isAnyRGB(c->srcFormat) && av_pix_fmt_descriptors[c->srcFormat].comp[0].depth_minus1<15)
       || c->srcFormat == PIX_FMT_PAL8)
        c->hScale16= hScale16N_c;

    if (c->scalingBpp == 8) {
    c->hScale       = hScale_c;
    if (c->flags & SWS_FAST_BILINEAR) {
        c->hyscale_fast = hyscale_fast_c;
        c->hcscale_fast = hcscale_fast_c;
    }

    if (c->srcRange != c->dstRange && !isAnyRGB(c->dstFormat)) {
        if (c->srcRange) {
            c->lumConvertRange = lumRangeFromJpeg_c;
            c->chrConvertRange = chrRangeFromJpeg_c;
=======
    if (c->srcBpc == 8) {
        if (c->dstBpc <= 10) {
            c->hScale       = hScale8To15_c;
            if (c->flags & SWS_FAST_BILINEAR) {
                c->hyscale_fast = hyscale_fast_c;
                c->hcscale_fast = hcscale_fast_c;
            }
>>>>>>> 3304a1e6
        } else {
            c->hScale = hScale8To19_c;
        }
    } else {
<<<<<<< HEAD
        if(c->hScale16 == hScale16NX_c && !isAnyRGB(c->srcFormat)){
            c->chrToYV12 = bswap16UV_c;
            c->lumToYV12 = bswap16Y_c;
        }
        c->hScale16 = NULL;
        c->hScale = hScale16_c;
        c->scale19To15Fw = scale19To15Fw_c;
        c->scale8To16Rv  = scale8To16Rv_c;
=======
        c->hScale = c->dstBpc > 10 ? hScale16To19_c : hScale16To15_c;
    }
>>>>>>> 3304a1e6

    if (c->srcRange != c->dstRange && !isAnyRGB(c->dstFormat)) {
        if (c->dstBpc <= 10) {
            if (c->srcRange) {
                c->lumConvertRange = lumRangeFromJpeg_c;
                c->chrConvertRange = chrRangeFromJpeg_c;
            } else {
                c->lumConvertRange = lumRangeToJpeg_c;
                c->chrConvertRange = chrRangeToJpeg_c;
            }
        } else {
            if (c->srcRange) {
                c->lumConvertRange = lumRangeFromJpeg16_c;
                c->chrConvertRange = chrRangeFromJpeg16_c;
            } else {
                c->lumConvertRange = lumRangeToJpeg16_c;
                c->chrConvertRange = chrRangeToJpeg16_c;
            }
        }
    }

    if (!(isGray(srcFormat) || isGray(c->dstFormat) ||
          srcFormat == PIX_FMT_MONOBLACK || srcFormat == PIX_FMT_MONOWHITE))
        c->needs_hcscale = 1;
}

SwsFunc ff_getSwsFunc(SwsContext *c)
{
    sws_init_swScale_c(c);

    if (HAVE_MMX)
        ff_sws_init_swScale_mmx(c);
    if (HAVE_ALTIVEC)
        ff_sws_init_swScale_altivec(c);

    return swScale;
}<|MERGE_RESOLUTION|>--- conflicted
+++ resolved
@@ -2089,29 +2089,17 @@
     }
 }
 
-<<<<<<< HEAD
 static inline void hScale16N_c(int16_t *dst, int dstW, const uint16_t *src, int srcW, int xInc,
                                     const int16_t *filter, const int16_t *filterPos, long filterSize, int shift)
 {
     int i, j;
 
     for (i=0; i<dstW; i++) {
-=======
-static void hScale8To19_c(SwsContext *c, int16_t *_dst, int dstW, const uint8_t *src,
-                          const int16_t *filter, const int16_t *filterPos,
-                          int filterSize)
-{
-    int i;
-    int32_t *dst = (int32_t *) _dst;
-    for (i=0; i<dstW; i++) {
-        int j;
->>>>>>> 3304a1e6
         int srcPos= filterPos[i];
         int val=0;
         for (j=0; j<filterSize; j++) {
             val += ((int)src[srcPos + j])*filter[filterSize*i + j];
         }
-<<<<<<< HEAD
         dst[i] = FFMIN(val>>shift, (1<<15)-1); // the cubic equation does overflow ...
     }
 }
@@ -2127,11 +2115,25 @@
             val += ((int)av_bswap16(src[srcPos + j]))*filter[filterSize*i + j];
         }
         dst[i] = FFMIN(val>>shift, (1<<15)-1); // the cubic equation does overflow ...
-=======
+    }
+}
+
+static void hScale8To19_c(SwsContext *c, int16_t *_dst, int dstW, const uint8_t *src,
+                          const int16_t *filter, const int16_t *filterPos,
+                          int filterSize)
+{
+    int i;
+    int32_t *dst = (int32_t *) _dst;
+    for (i=0; i<dstW; i++) {
+        int j;
+        int srcPos= filterPos[i];
+        int val=0;
+        for (j=0; j<filterSize; j++) {
+            val += ((int)src[srcPos + j])*filter[filterSize*i + j];
+        }
         //filter += hFilterSize;
         dst[i] = FFMIN(val>>3, (1<<19)-1); // the cubic equation does overflow ...
         //dst[i] = val>>7;
->>>>>>> 3304a1e6
     }
 }
 
@@ -2232,19 +2234,10 @@
         src= formatConvBuffer;
     }
 
-<<<<<<< HEAD
-    if (av_pix_fmt_descriptors[c->srcFormat].comp[0].depth_minus1 < 8 && c->scalingBpp == 16 && !isAnyRGB(c->srcFormat)) {
-        c->scale8To16Rv((uint16_t *) formatConvBuffer, src, srcW);
-        src = formatConvBuffer;
-    }
-
     if (c->hScale16) {
         int shift= isAnyRGB(c->srcFormat) || c->srcFormat==PIX_FMT_PAL8 ? 13 : av_pix_fmt_descriptors[c->srcFormat].comp[0].depth_minus1;
         c->hScale16(dst, dstWidth, (const uint16_t*)src, srcW, xInc, hLumFilter, hLumFilterPos, hLumFilterSize, shift);
     } else if (!c->hyscale_fast) {
-=======
-    if (!c->hyscale_fast) {
->>>>>>> 3304a1e6
         c->hScale(c, dst, dstWidth, src, hLumFilter, hLumFilterPos, hLumFilterSize);
     } else { // fast bilinear upscale / crap downscale
         c->hyscale_fast(c, dst, dstWidth, src, srcW, xInc);
@@ -2252,13 +2245,6 @@
 
     if (convertRange)
         convertRange(dst, dstWidth);
-<<<<<<< HEAD
-
-    if (av_pix_fmt_descriptors[c->dstFormat].comp[0].depth_minus1 < 15 && c->scalingBpp == 16) {
-        c->scale19To15Fw(dst, (int32_t *) dst, dstWidth);
-    }
-=======
->>>>>>> 3304a1e6
 }
 
 static void hcscale_fast_c(SwsContext *c, int16_t *dst1, int16_t *dst2,
@@ -2287,23 +2273,10 @@
                                      uint8_t *formatConvBuffer, uint32_t *pal)
 {
     if (c->chrToYV12) {
-<<<<<<< HEAD
         uint8_t *buf2 = formatConvBuffer + FFALIGN(srcW*2+78, 16);
-=======
-        uint8_t *buf2 = formatConvBuffer + FFALIGN(srcW * FFALIGN(c->srcBpc, 8) >> 3, 16);
->>>>>>> 3304a1e6
         c->chrToYV12(formatConvBuffer, buf2, src1, src2, srcW, pal);
         src1= formatConvBuffer;
         src2= buf2;
-    }
-
-<<<<<<< HEAD
-    if (av_pix_fmt_descriptors[c->srcFormat].comp[0].depth_minus1 < 8 && c->scalingBpp == 16 && !isAnyRGB(c->srcFormat)) {
-        uint8_t *buf2 = (formatConvBuffer + FFALIGN(srcW * 2+78, 16));
-        c->scale8To16Rv((uint16_t *) formatConvBuffer, src1, srcW);
-        c->scale8To16Rv((uint16_t *) buf2,             src2, srcW);
-        src1 = formatConvBuffer;
-        src2 = buf2;
     }
 
     if (c->hScale16) {
@@ -2311,9 +2284,6 @@
         c->hScale16(dst1, dstWidth, (const uint16_t*)src1, srcW, xInc, hChrFilter, hChrFilterPos, hChrFilterSize, shift);
         c->hScale16(dst2, dstWidth, (const uint16_t*)src2, srcW, xInc, hChrFilter, hChrFilterPos, hChrFilterSize, shift);
     } else if (!c->hcscale_fast) {
-=======
-    if (!c->hcscale_fast) {
->>>>>>> 3304a1e6
         c->hScale(c, dst1, dstWidth, src1, hChrFilter, hChrFilterPos, hChrFilterSize);
         c->hScale(c, dst2, dstWidth, src2, hChrFilter, hChrFilterPos, hChrFilterSize);
     } else { // fast bilinear upscale / crap downscale
@@ -2322,14 +2292,6 @@
 
     if (c->chrConvertRange)
         c->chrConvertRange(dst1, dst2, dstWidth);
-<<<<<<< HEAD
-
-    if (av_pix_fmt_descriptors[c->dstFormat].comp[0].depth_minus1 < 15 && c->scalingBpp == 16) {
-        c->scale19To15Fw(dst1, (int32_t *) dst1, dstWidth);
-        c->scale19To15Fw(dst2, (int32_t *) dst2, dstWidth);
-    }
-=======
->>>>>>> 3304a1e6
 }
 
 static av_always_inline void
@@ -2866,12 +2828,12 @@
         case PIX_FMT_YUV420P9BE:
         case PIX_FMT_YUV444P10BE:
         case PIX_FMT_YUV422P10BE:
-        case PIX_FMT_YUV420P10BE: c->hScale16= HAVE_BIGENDIAN ? hScale16N_c : hScale16NX_c; break;
+        case PIX_FMT_YUV420P10BE: c->hScale16= HAVE_BIGENDIAN ? NULL : hScale16NX_c; break;
         case PIX_FMT_YUV444P9LE:
         case PIX_FMT_YUV420P9LE:
         case PIX_FMT_YUV422P10LE:
         case PIX_FMT_YUV420P10LE:
-        case PIX_FMT_YUV444P10LE: c->hScale16= HAVE_BIGENDIAN ? hScale16NX_c : hScale16N_c; break;
+        case PIX_FMT_YUV444P10LE: c->hScale16= HAVE_BIGENDIAN ? hScale16NX_c : NULL; break;
 #if HAVE_BIGENDIAN
         case PIX_FMT_YUV420P16LE:
         case PIX_FMT_YUV422P16LE:
@@ -2980,48 +2942,34 @@
         }
     }
 
-<<<<<<< HEAD
-    if((isAnyRGB(c->srcFormat) && av_pix_fmt_descriptors[c->srcFormat].comp[0].depth_minus1<15)
-       || c->srcFormat == PIX_FMT_PAL8)
-        c->hScale16= hScale16N_c;
-
-    if (c->scalingBpp == 8) {
-    c->hScale       = hScale_c;
-    if (c->flags & SWS_FAST_BILINEAR) {
-        c->hyscale_fast = hyscale_fast_c;
-        c->hcscale_fast = hcscale_fast_c;
-    }
-
-    if (c->srcRange != c->dstRange && !isAnyRGB(c->dstFormat)) {
-        if (c->srcRange) {
-            c->lumConvertRange = lumRangeFromJpeg_c;
-            c->chrConvertRange = chrRangeFromJpeg_c;
-=======
+
     if (c->srcBpc == 8) {
         if (c->dstBpc <= 10) {
+            if((isAnyRGB(c->srcFormat) && av_pix_fmt_descriptors[c->srcFormat].comp[0].depth_minus1<15)
+            || c->srcFormat == PIX_FMT_PAL8)
+                c->hScale16= hScale16N_c;
             c->hScale       = hScale8To15_c;
             if (c->flags & SWS_FAST_BILINEAR) {
                 c->hyscale_fast = hyscale_fast_c;
                 c->hcscale_fast = hcscale_fast_c;
             }
->>>>>>> 3304a1e6
         } else {
             c->hScale = hScale8To19_c;
+            av_assert0(c->hScale16 != hScale16N_c && c->hScale16 != hScale16NX_c);
         }
     } else {
-<<<<<<< HEAD
-        if(c->hScale16 == hScale16NX_c && !isAnyRGB(c->srcFormat)){
-            c->chrToYV12 = bswap16UV_c;
-            c->lumToYV12 = bswap16Y_c;
-        }
-        c->hScale16 = NULL;
-        c->hScale = hScale16_c;
-        c->scale19To15Fw = scale19To15Fw_c;
-        c->scale8To16Rv  = scale8To16Rv_c;
-=======
+        if(c->dstBpc > 10){
+            if((isAnyRGB(c->srcFormat) && av_pix_fmt_descriptors[c->srcFormat].comp[0].depth_minus1<15)
+            || c->srcFormat == PIX_FMT_PAL8)
+                c->hScale16= hScale16N_c;
+            if(c->hScale16 == hScale16NX_c && !isAnyRGB(c->srcFormat)){
+                c->chrToYV12 = bswap16UV_c;
+                c->lumToYV12 = bswap16Y_c;
+            }
+            c->hScale16 = NULL;
+        }
         c->hScale = c->dstBpc > 10 ? hScale16To19_c : hScale16To15_c;
     }
->>>>>>> 3304a1e6
 
     if (c->srcRange != c->dstRange && !isAnyRGB(c->dstFormat)) {
         if (c->dstBpc <= 10) {
