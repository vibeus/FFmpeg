--- conflicted
+++ resolved
@@ -31,14 +31,12 @@
     faacEncHandle faac_handle;
 } FaacAudioContext;
 
-<<<<<<< HEAD
 static const int channel_maps[][6] = {
     { 2, 0, 1 },          //< C L R
     { 2, 0, 1, 3 },       //< C L R Cs
     { 2, 0, 1, 3, 4 },    //< C L R Ls Rs
     { 2, 0, 1, 4, 5, 3 }, //< C L R Ls Rs LFE
 };
-=======
 
 static av_cold int Faac_encode_close(AVCodecContext *avctx)
 {
@@ -51,7 +49,6 @@
         faacEncClose(s->faac_handle);
     return 0;
 }
->>>>>>> 0a9efe4c
 
 static av_cold int Faac_encode_init(AVCodecContext *avctx)
 {
