--- conflicted
+++ resolved
@@ -23,7 +23,6 @@
 
 #include "libavutil/intreadwrite.h"
 
-<<<<<<< HEAD
 static inline void copy_block2(uint8_t *dst, const uint8_t *src, int dstStride, int srcStride, int h)
 {
     int i;
@@ -38,20 +37,10 @@
 static inline void copy_block4(uint8_t *dst, const uint8_t *src, int dstStride, int srcStride, int h)
 {
     int i;
-    for(i=0; i<h; i++)
-    {
-        AV_COPY32U(dst, src);
-        dst+=dstStride;
-        src+=srcStride;
-=======
-static inline void copy_block4(uint8_t *dst, const uint8_t *src, int dstStride, int srcStride, int h)
-{
-    int i;
     for (i = 0; i < h; i++) {
         AV_COPY32U(dst, src);
         dst += dstStride;
         src += srcStride;
->>>>>>> d37c9621
     }
 }
 
@@ -62,17 +51,6 @@
         AV_COPY64U(dst, src);
         dst += dstStride;
         src += srcStride;
-    }
-}
-
-static inline void copy_block16(uint8_t *dst, const uint8_t *src, int dstStride, int srcStride, int h)
-{
-    int i;
-    for(i=0; i<h; i++)
-    {
-        AV_COPY128U(dst, src);
-        dst+=dstStride;
-        src+=srcStride;
     }
 }
 
