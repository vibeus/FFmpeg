/*
 * PGS subtitle decoder
 * Copyright (c) 2009 Stephen Backway
 *
 * This file is part of FFmpeg.
 *
 * FFmpeg is free software; you can redistribute it and/or
 * modify it under the terms of the GNU Lesser General Public
 * License as published by the Free Software Foundation; either
 * version 2.1 of the License, or (at your option) any later version.
 *
 * FFmpeg is distributed in the hope that it will be useful,
 * but WITHOUT ANY WARRANTY; without even the implied warranty of
 * MERCHANTABILITY or FITNESS FOR A PARTICULAR PURPOSE.  See the GNU
 * Lesser General Public License for more details.
 *
 * You should have received a copy of the GNU Lesser General Public
 * License along with FFmpeg; if not, write to the Free Software
 * Foundation, Inc., 51 Franklin Street, Fifth Floor, Boston, MA 02110-1301 USA
 */

/**
 * @file
 * PGS subtitle decoder
 */

#include "avcodec.h"
#include "bytestream.h"
#include "internal.h"
#include "mathops.h"

#include "libavutil/colorspace.h"
#include "libavutil/imgutils.h"
#include "libavutil/opt.h"

#define RGBA(r,g,b,a) (((a) << 24) | ((r) << 16) | ((g) << 8) | (b))
#define MAX_EPOCH_PALETTES 8   // Max 8 allowed per PGS epoch
#define MAX_EPOCH_OBJECTS  64  // Max 64 allowed per PGS epoch
#define MAX_OBJECT_REFS    2   // Max objects per display set

enum SegmentType {
    PALETTE_SEGMENT      = 0x14,
    OBJECT_SEGMENT       = 0x15,
    PRESENTATION_SEGMENT = 0x16,
    WINDOW_SEGMENT       = 0x17,
    DISPLAY_SEGMENT      = 0x80,
};

<<<<<<< HEAD
typedef struct PGSSubPictureReference {
    int x;
    int y;
    int picture_id;
    int composition;
} PGSSubPictureReference;

typedef struct PGSSubPresentation {
    int                    id_number;
    int                    object_count;
    PGSSubPictureReference *objects;
=======
typedef struct PGSSubObjectRef {
    int     id;
    int     window_id;
    uint8_t composition_flag;
    int     x;
    int     y;
    int     crop_x;
    int     crop_y;
    int     crop_w;
    int     crop_h;
} PGSSubObjectRef;

typedef struct PGSSubPresentation {
    int id_number;
    int palette_id;
    int object_count;
    PGSSubObjectRef objects[MAX_OBJECT_REFS];
>>>>>>> 253d0be6
    int64_t pts;
} PGSSubPresentation;

typedef struct PGSSubObject {
    int          id;
    int          w;
    int          h;
    uint8_t      *rle;
    unsigned int rle_buffer_size, rle_data_len;
    unsigned int rle_remaining_len;
} PGSSubObject;

typedef struct PGSSubObjects {
    int          count;
    PGSSubObject object[MAX_EPOCH_OBJECTS];
} PGSSubObjects;

typedef struct PGSSubPalette {
    int         id;
    uint32_t    clut[256];
} PGSSubPalette;

typedef struct PGSSubPalettes {
    int           count;
    PGSSubPalette palette[MAX_EPOCH_PALETTES];
} PGSSubPalettes;

typedef struct PGSSubContext {
    AVClass *class;
    PGSSubPresentation presentation;
<<<<<<< HEAD
    uint32_t           clut[256];
    PGSSubPicture      pictures[UINT16_MAX];
    int forced_subs_only;
=======
    PGSSubPalettes     palettes;
    PGSSubObjects      objects;
>>>>>>> 253d0be6
} PGSSubContext;

static void flush_cache(AVCodecContext *avctx)
{
    PGSSubContext *ctx = avctx->priv_data;
<<<<<<< HEAD
    uint16_t picture;

    av_freep(&ctx->presentation.objects);
    ctx->presentation.object_count = 0;

    for (picture = 0; picture < UINT16_MAX; ++picture) {
        av_freep(&ctx->pictures[picture].rle);
        ctx->pictures[picture].rle_buffer_size = 0;
    }
=======
    int i;

    for (i = 0; i < ctx->objects.count; i++) {
        av_freep(&ctx->objects.object[i].rle);
        ctx->objects.object[i].rle_buffer_size  = 0;
        ctx->objects.object[i].rle_remaining_len  = 0;
    }
    ctx->objects.count = 0;
    ctx->palettes.count = 0;
}

static PGSSubObject * find_object(int id, PGSSubObjects *objects)
{
    int i;

    for (i = 0; i < objects->count; i++) {
        if (objects->object[i].id == id)
            return &objects->object[i];
    }
    return NULL;
}

static PGSSubPalette * find_palette(int id, PGSSubPalettes *palettes)
{
    int i;

    for (i = 0; i < palettes->count; i++) {
        if (palettes->palette[i].id == id)
            return &palettes->palette[i];
    }
    return NULL;
>>>>>>> 253d0be6
}

static av_cold int init_decoder(AVCodecContext *avctx)
{
    avctx->pix_fmt     = AV_PIX_FMT_PAL8;

    return 0;
}

static av_cold int close_decoder(AVCodecContext *avctx)
{
    flush_cache(avctx);

    return 0;
}

/**
 * Decode the RLE data.
 *
 * The subtitle is stored as a Run Length Encoded image.
 *
 * @param avctx contains the current codec context
 * @param sub pointer to the processed subtitle data
 * @param buf pointer to the RLE data to process
 * @param buf_size size of the RLE data to process
 */
static int decode_rle(AVCodecContext *avctx, AVSubtitleRect *rect,
                      const uint8_t *buf, unsigned int buf_size)
{
    const uint8_t *rle_bitmap_end;
    int pixel_count, line_count;

    rle_bitmap_end = buf + buf_size;

    rect->pict.data[0] = av_malloc(rect->w * rect->h);

    if (!rect->pict.data[0])
        return AVERROR(ENOMEM);

    pixel_count = 0;
    line_count  = 0;

    while (buf < rle_bitmap_end && line_count < rect->h) {
        uint8_t flags, color;
        int run;

        color = bytestream_get_byte(&buf);
        run   = 1;

        if (color == 0x00) {
            flags = bytestream_get_byte(&buf);
            run   = flags & 0x3f;
            if (flags & 0x40)
                run = (run << 8) + bytestream_get_byte(&buf);
            color = flags & 0x80 ? bytestream_get_byte(&buf) : 0;
        }

        if (run > 0 && pixel_count + run <= rect->w * rect->h) {
            memset(rect->pict.data[0] + pixel_count, color, run);
            pixel_count += run;
        } else if (!run) {
            /*
             * New Line. Check if correct pixels decoded, if not display warning
             * and adjust bitmap pointer to correct new line position.
             */
            if (pixel_count % rect->w > 0) {
                av_log(avctx, AV_LOG_ERROR, "Decoded %d pixels, when line should be %d pixels\n",
                       pixel_count % rect->w, rect->w);
                if (avctx->err_recognition & AV_EF_EXPLODE) {
                    return AVERROR_INVALIDDATA;
                }
            }
            line_count++;
        }
    }

    if (pixel_count < rect->w * rect->h) {
        av_log(avctx, AV_LOG_ERROR, "Insufficient RLE data for subtitle\n");
        return AVERROR_INVALIDDATA;
    }

    av_dlog(avctx, "Pixel Count = %d, Area = %d\n", pixel_count, rect->w * rect->h);

    return 0;
}

/**
 * Parse the picture segment packet.
 *
 * The picture segment contains details on the sequence id,
 * width, height and Run Length Encoded (RLE) bitmap data.
 *
 * @param avctx contains the current codec context
 * @param buf pointer to the packet to process
 * @param buf_size size of packet to process
 */
static int parse_object_segment(AVCodecContext *avctx,
                                  const uint8_t *buf, int buf_size)
{
    PGSSubContext *ctx = avctx->priv_data;
    PGSSubObject *object;

    uint8_t sequence_desc;
    unsigned int rle_bitmap_len, width, height;
<<<<<<< HEAD
    uint16_t picture_id;
=======
    int id;
>>>>>>> 253d0be6

    if (buf_size <= 4)
        return AVERROR_INVALIDDATA;
    buf_size -= 4;

<<<<<<< HEAD
    picture_id = bytestream_get_be16(&buf);

    /* skip 1 unknown byte: Version Number */
    buf++;
=======
    id = bytestream_get_be16(&buf);
    object = find_object(id, &ctx->objects);
    if (!object) {
        if (ctx->objects.count >= MAX_EPOCH_OBJECTS) {
            av_log(avctx, AV_LOG_ERROR, "Too many objects in epoch\n");
            return AVERROR_INVALIDDATA;
        }
        object = &ctx->objects.object[ctx->objects.count++];
        object->id = id;
    }

    /* skip object version number */
    buf += 1;
>>>>>>> 253d0be6

    /* Read the Sequence Description to determine if start of RLE data or appended to previous RLE */
    sequence_desc = bytestream_get_byte(&buf);

    if (!(sequence_desc & 0x80)) {
        /* Additional RLE data */
<<<<<<< HEAD
        if (buf_size > ctx->pictures[picture_id].rle_remaining_len)
            return AVERROR_INVALIDDATA;

        memcpy(ctx->pictures[picture_id].rle + ctx->pictures[picture_id].rle_data_len, buf, buf_size);
        ctx->pictures[picture_id].rle_data_len += buf_size;
        ctx->pictures[picture_id].rle_remaining_len -= buf_size;
=======
        if (buf_size > object->rle_remaining_len)
            return AVERROR_INVALIDDATA;

        memcpy(object->rle + object->rle_data_len, buf, buf_size);
        object->rle_data_len += buf_size;
        object->rle_remaining_len -= buf_size;
>>>>>>> 253d0be6

        return 0;
    }

    if (buf_size <= 7)
        return AVERROR_INVALIDDATA;
    buf_size -= 7;

    /* Decode rle bitmap length, stored size includes width/height data */
    rle_bitmap_len = bytestream_get_be24(&buf) - 2*2;

    /* Get bitmap dimensions from data */
    width  = bytestream_get_be16(&buf);
    height = bytestream_get_be16(&buf);

    /* Make sure the bitmap is not too large */
    if (avctx->width < width || avctx->height < height) {
        av_log(avctx, AV_LOG_ERROR, "Bitmap dimensions larger than video.\n");
        return AVERROR_INVALIDDATA;
    }

<<<<<<< HEAD
    if (buf_size > rle_bitmap_len) {
        av_log(avctx, AV_LOG_ERROR, "too much RLE data\n");
        return AVERROR_INVALIDDATA;
    }

    ctx->pictures[picture_id].w = width;
    ctx->pictures[picture_id].h = height;

    av_fast_padded_malloc(&ctx->pictures[picture_id].rle, &ctx->pictures[picture_id].rle_buffer_size, rle_bitmap_len);

    if (!ctx->pictures[picture_id].rle)
        return AVERROR(ENOMEM);

    memcpy(ctx->pictures[picture_id].rle, buf, buf_size);
    ctx->pictures[picture_id].rle_data_len      = buf_size;
    ctx->pictures[picture_id].rle_remaining_len = rle_bitmap_len - buf_size;
=======
    object->w = width;
    object->h = height;

    av_fast_malloc(&object->rle, &object->rle_buffer_size, rle_bitmap_len);

    if (!object->rle)
        return AVERROR(ENOMEM);

    memcpy(object->rle, buf, buf_size);
    object->rle_data_len = buf_size;
    object->rle_remaining_len = rle_bitmap_len - buf_size;
>>>>>>> 253d0be6

    return 0;
}

/**
 * Parse the palette segment packet.
 *
 * The palette segment contains details of the palette,
 * a maximum of 256 colors can be defined.
 *
 * @param avctx contains the current codec context
 * @param buf pointer to the packet to process
 * @param buf_size size of packet to process
 */
static int parse_palette_segment(AVCodecContext *avctx,
                                  const uint8_t *buf, int buf_size)
{
    PGSSubContext *ctx = avctx->priv_data;
    PGSSubPalette *palette;

    const uint8_t *buf_end = buf + buf_size;
    const uint8_t *cm      = ff_crop_tab + MAX_NEG_CROP;
    int color_id;
    int y, cb, cr, alpha;
    int r, g, b, r_add, g_add, b_add;
    int id;

    id  = bytestream_get_byte(&buf);
    palette = find_palette(id, &ctx->palettes);
    if (!palette) {
        if (ctx->palettes.count >= MAX_EPOCH_PALETTES) {
            av_log(avctx, AV_LOG_ERROR, "Too many palettes in epoch\n");
            return AVERROR_INVALIDDATA;
        }
        palette = &ctx->palettes.palette[ctx->palettes.count++];
        palette->id  = id;
    }

    /* Skip palette version */
    buf += 1;

    while (buf < buf_end) {
        color_id  = bytestream_get_byte(&buf);
        y         = bytestream_get_byte(&buf);
        cr        = bytestream_get_byte(&buf);
        cb        = bytestream_get_byte(&buf);
        alpha     = bytestream_get_byte(&buf);

        YUV_TO_RGB1(cb, cr);
        YUV_TO_RGB2(r, g, b, y);

        av_dlog(avctx, "Color %d := (%d,%d,%d,%d)\n", color_id, r, g, b, alpha);

        /* Store color in palette */
        palette->clut[color_id] = RGBA(r,g,b,alpha);
    }
    return 0;
}

/**
 * Parse the presentation segment packet.
 *
 * The presentation segment contains details on the video
 * width, video height, x & y subtitle position.
 *
 * @param avctx contains the current codec context
 * @param buf pointer to the packet to process
 * @param buf_size size of packet to process
 * @todo TODO: Implement cropping
 */
static int parse_presentation_segment(AVCodecContext *avctx,
                                      const uint8_t *buf, int buf_size,
                                      int64_t pts)
{
    PGSSubContext *ctx = avctx->priv_data;
<<<<<<< HEAD
    int ret;
=======

    int i, state, ret;
>>>>>>> 253d0be6

    // Video descriptor
    int w = bytestream_get_be16(&buf);
    int h = bytestream_get_be16(&buf);

    uint16_t object_index;

    ctx->presentation.pts = pts;

    av_dlog(avctx, "Video Dimensions %dx%d\n",
            w, h);
    ret = ff_set_dimensions(avctx, w, h);
    if (ret < 0)
        return ret;

    /* Skip 1 bytes of unknown, frame rate */
    buf++;

    // Composition descriptor
    ctx->presentation.id_number = bytestream_get_be16(&buf);
    /*
     * state is a 2 bit field that defines pgs epoch boundaries
     * 00 - Normal, previously defined objects and palettes are still valid
     * 01 - Acquisition point, previous objects and palettes can be released
     * 10 - Epoch start, previous objects and palettes can be released
     * 11 - Epoch continue, previous objects and palettes can be released
     *
     * reserved 6 bits discarded
     */
<<<<<<< HEAD
    buf += 3;

    ctx->presentation.object_count = bytestream_get_byte(&buf);
    if (!ctx->presentation.object_count)
        return 0;

    /* Verify that enough bytes are remaining for all of the objects. */
    buf_size -= 11;
    if (buf_size < ctx->presentation.object_count * 8) {
        ctx->presentation.object_count = 0;
        return AVERROR_INVALIDDATA;
    }

    av_freep(&ctx->presentation.objects);
    ctx->presentation.objects = av_malloc_array(ctx->presentation.object_count, sizeof(PGSSubPictureReference));
    if (!ctx->presentation.objects) {
        ctx->presentation.object_count = 0;
        return AVERROR(ENOMEM);
    }

    for (object_index = 0; object_index < ctx->presentation.object_count; ++object_index) {
        PGSSubPictureReference *reference = &ctx->presentation.objects[object_index];
        reference->picture_id             = bytestream_get_be16(&buf);

        /* Skip window_id_ref */
        buf++;
        /* composition_flag (0x80 - object cropped, 0x40 - object forced) */
        reference->composition = bytestream_get_byte(&buf);

        reference->x = bytestream_get_be16(&buf);
        reference->y = bytestream_get_be16(&buf);

        /* TODO If cropping, cropping_x, cropping_y, cropping_width, cropping_height (all 2 bytes).*/
        av_dlog(avctx, "Subtitle Placement ID=%d, x=%d, y=%d\n", reference->picture_id, reference->x, reference->y);

        if (reference->x > avctx->width || reference->y > avctx->height) {
            av_log(avctx, AV_LOG_ERROR, "Subtitle out of video bounds. x = %d, y = %d, video width = %d, video height = %d.\n",
                   reference->x, reference->y, avctx->width, avctx->height);
            reference->x = 0;
            reference->y = 0;
        }
    }

=======
    state = bytestream_get_byte(&buf) >> 6;
    if (state != 0) {
        flush_cache(avctx);
    }

    /*
     * skip palette_update_flag (0x80),
     */
    buf += 1;
    ctx->presentation.palette_id = bytestream_get_byte(&buf);
    ctx->presentation.object_count = bytestream_get_byte(&buf);
    if (ctx->presentation.object_count > MAX_OBJECT_REFS) {
        av_log(avctx, AV_LOG_ERROR,
               "Invalid number of presentation objects %d\n",
               ctx->presentation.object_count);
        ctx->presentation.object_count = 2;
        if (avctx->err_recognition & AV_EF_EXPLODE) {
            return AVERROR_INVALIDDATA;
        }
    }

    for (i = 0; i < ctx->presentation.object_count; i++)
    {
        ctx->presentation.objects[i].id = bytestream_get_be16(&buf);
        ctx->presentation.objects[i].window_id = bytestream_get_byte(&buf);
        ctx->presentation.objects[i].composition_flag = bytestream_get_byte(&buf);

        ctx->presentation.objects[i].x = bytestream_get_be16(&buf);
        ctx->presentation.objects[i].y = bytestream_get_be16(&buf);

        // If cropping
        if (ctx->presentation.objects[i].composition_flag & 0x80) {
            ctx->presentation.objects[i].crop_x = bytestream_get_be16(&buf);
            ctx->presentation.objects[i].crop_y = bytestream_get_be16(&buf);
            ctx->presentation.objects[i].crop_w = bytestream_get_be16(&buf);
            ctx->presentation.objects[i].crop_h = bytestream_get_be16(&buf);
        }

        av_dlog(avctx, "Subtitle Placement x=%d, y=%d\n",
                ctx->presentation.objects[i].x, ctx->presentation.objects[i].y);

        if (ctx->presentation.objects[i].x > avctx->width ||
            ctx->presentation.objects[i].y > avctx->height) {
            av_log(avctx, AV_LOG_ERROR, "Subtitle out of video bounds. x = %d, y = %d, video width = %d, video height = %d.\n",
                   ctx->presentation.objects[i].x,
                   ctx->presentation.objects[i].y,
                    avctx->width, avctx->height);
            ctx->presentation.objects[i].x = 0;
            ctx->presentation.objects[i].y = 0;
            if (avctx->err_recognition & AV_EF_EXPLODE) {
                return AVERROR_INVALIDDATA;
            }
        }
    }

>>>>>>> 253d0be6
    return 0;
}

/**
 * Parse the display segment packet.
 *
 * The display segment controls the updating of the display.
 *
 * @param avctx contains the current codec context
 * @param data pointer to the data pertaining the subtitle to display
 * @param buf pointer to the packet to process
 * @param buf_size size of packet to process
 */
static int display_end_segment(AVCodecContext *avctx, void *data,
                               const uint8_t *buf, int buf_size)
{
    AVSubtitle    *sub = data;
    PGSSubContext *ctx = avctx->priv_data;
<<<<<<< HEAD
    int64_t pts;

    uint16_t rect;

    /*
     *      The end display time is a timeout value and is only reached
     *      if the next subtitle is later than timeout or subtitle has
     *      not been cleared by a subsequent empty display command.
     */
=======
    PGSSubPalette *palette;
    int i, ret;
>>>>>>> 253d0be6

    pts = ctx->presentation.pts != AV_NOPTS_VALUE ? ctx->presentation.pts : sub->pts;
    memset(sub, 0, sizeof(*sub));
<<<<<<< HEAD
    sub->pts = pts;
    ctx->presentation.pts = AV_NOPTS_VALUE;

    // Blank if last object_count was 0.
    if (!ctx->presentation.object_count)
        return 1;

=======
    sub->pts = ctx->presentation.pts;
>>>>>>> 253d0be6
    sub->start_display_time = 0;
    // There is no explicit end time for PGS subtitles.  The end time
    // is defined by the start of the next sub which may contain no
    // objects (i.e. clears the previous sub)
    sub->end_display_time   = UINT32_MAX;
    sub->format             = 0;

<<<<<<< HEAD
    sub->num_rects = ctx->presentation.object_count;
    sub->rects     = av_mallocz_array(sub->num_rects, sizeof(*sub->rects));

    for (rect = 0; rect < sub->num_rects; ++rect) {
        uint16_t picture_id    = ctx->presentation.objects[rect].picture_id;
        sub->rects[rect]       = av_mallocz(sizeof(*sub->rects[rect]));
        sub->rects[rect]->x    = ctx->presentation.objects[rect].x;
        sub->rects[rect]->y    = ctx->presentation.objects[rect].y;
        sub->rects[rect]->w    = ctx->pictures[picture_id].w;
        sub->rects[rect]->h    = ctx->pictures[picture_id].h;
        sub->rects[rect]->type = SUBTITLE_BITMAP;

        /* Process bitmap */
        sub->rects[rect]->pict.linesize[0] = ctx->pictures[picture_id].w;
        if (ctx->pictures[picture_id].rle) {
            if (ctx->pictures[picture_id].rle_remaining_len)
                av_log(avctx, AV_LOG_ERROR, "RLE data length %u is %u bytes shorter than expected\n",
                       ctx->pictures[picture_id].rle_data_len, ctx->pictures[picture_id].rle_remaining_len);
            if (decode_rle(avctx, sub->rects[rect], ctx->pictures[picture_id].rle, ctx->pictures[picture_id].rle_data_len) < 0)
                return 0;
        }

        /* Allocate memory for colors */
        sub->rects[rect]->nb_colors    = 256;
        sub->rects[rect]->pict.data[1] = av_mallocz(AVPALETTE_SIZE);

        /* Copy the forced flag */
        sub->rects[rect]->flags = (ctx->presentation.objects[rect].composition & 0x40) != 0 ? AV_SUBTITLE_FLAG_FORCED : 0;

        if (!ctx->forced_subs_only || ctx->presentation.objects[rect].composition & 0x40)
        memcpy(sub->rects[rect]->pict.data[1], ctx->clut, sub->rects[rect]->nb_colors * sizeof(uint32_t));
    }

=======
    // Blank if last object_count was 0.
    if (!ctx->presentation.object_count)
        return 1;
    sub->rects = av_mallocz(sizeof(*sub->rects) * ctx->presentation.object_count);
    if (!sub->rects) {
        return AVERROR(ENOMEM);
    }
    palette = find_palette(ctx->presentation.palette_id, &ctx->palettes);
    if (!palette) {
        // Missing palette.  Should only happen with damaged streams.
        av_log(avctx, AV_LOG_ERROR, "Invalid palette id %d\n",
               ctx->presentation.palette_id);
        avsubtitle_free(sub);
        return AVERROR_INVALIDDATA;
    }
    for (i = 0; i < ctx->presentation.object_count; i++) {
        PGSSubObject *object;

        sub->rects[i]  = av_mallocz(sizeof(*sub->rects[0]));
        if (!sub->rects[i]) {
            avsubtitle_free(sub);
            return AVERROR(ENOMEM);
        }
        sub->num_rects++;
        sub->rects[i]->type = SUBTITLE_BITMAP;

        /* Process bitmap */
        object = find_object(ctx->presentation.objects[i].id, &ctx->objects);
        if (!object) {
            // Missing object.  Should only happen with damaged streams.
            av_log(avctx, AV_LOG_ERROR, "Invalid object id %d\n",
                   ctx->presentation.objects[i].id);
            if (avctx->err_recognition & AV_EF_EXPLODE) {
                avsubtitle_free(sub);
                return AVERROR_INVALIDDATA;
            }
            // Leaves rect empty with 0 width and height.
            continue;
        }
        if (ctx->presentation.objects[i].composition_flag & 0x40)
            sub->rects[i]->flags |= AV_SUBTITLE_FLAG_FORCED;

        sub->rects[i]->x    = ctx->presentation.objects[i].x;
        sub->rects[i]->y    = ctx->presentation.objects[i].y;
        sub->rects[i]->w    = object->w;
        sub->rects[i]->h    = object->h;

        sub->rects[i]->pict.linesize[0] = object->w;

        if (object->rle) {
            if (object->rle_remaining_len) {
                av_log(avctx, AV_LOG_ERROR, "RLE data length %u is %u bytes shorter than expected\n",
                       object->rle_data_len, object->rle_remaining_len);
                if (avctx->err_recognition & AV_EF_EXPLODE) {
                    avsubtitle_free(sub);
                    return AVERROR_INVALIDDATA;
                }
            }
            ret = decode_rle(avctx, sub->rects[i], object->rle, object->rle_data_len);
            if (ret < 0) {
                if ((avctx->err_recognition & AV_EF_EXPLODE) ||
                    ret == AVERROR(ENOMEM)) {
                    avsubtitle_free(sub);
                    return ret;
                }
                sub->rects[i]->w = 0;
                sub->rects[i]->h = 0;
                continue;
            }
        }
        /* Allocate memory for colors */
        sub->rects[i]->nb_colors    = 256;
        sub->rects[i]->pict.data[1] = av_mallocz(AVPALETTE_SIZE);
        if (!sub->rects[i]->pict.data[1]) {
            avsubtitle_free(sub);
            return AVERROR(ENOMEM);
        }

        memcpy(sub->rects[i]->pict.data[1], palette->clut, sub->rects[i]->nb_colors * sizeof(uint32_t));

    }
>>>>>>> 253d0be6
    return 1;
}

static int decode(AVCodecContext *avctx, void *data, int *data_size,
                  AVPacket *avpkt)
{
    const uint8_t *buf = avpkt->data;
    int buf_size       = avpkt->size;
    AVSubtitle *sub    = data;

    const uint8_t *buf_end;
    uint8_t       segment_type;
    int           segment_length;
    int i, ret;

    av_dlog(avctx, "PGS sub packet:\n");

    for (i = 0; i < buf_size; i++) {
        av_dlog(avctx, "%02x ", buf[i]);
        if (i % 16 == 15)
            av_dlog(avctx, "\n");
    }

    if (i & 15)
        av_dlog(avctx, "\n");

    *data_size = 0;

    /* Ensure that we have received at a least a segment code and segment length */
    if (buf_size < 3)
        return -1;

    buf_end = buf + buf_size;

    /* Step through buffer to identify segments */
    while (buf < buf_end) {
        segment_type   = bytestream_get_byte(&buf);
        segment_length = bytestream_get_be16(&buf);

        av_dlog(avctx, "Segment Length %d, Segment Type %x\n", segment_length, segment_type);

        if (segment_type != DISPLAY_SEGMENT && segment_length > buf_end - buf)
            break;

        ret = 0;
        switch (segment_type) {
        case PALETTE_SEGMENT:
            ret = parse_palette_segment(avctx, buf, segment_length);
            break;
        case OBJECT_SEGMENT:
<<<<<<< HEAD
            ret = parse_picture_segment(avctx, buf, segment_length);
            break;
        case PRESENTATION_SEGMENT:
            ret = parse_presentation_segment(avctx, buf, segment_length, sub->pts);
=======
            ret = parse_object_segment(avctx, buf, segment_length);
            break;
        case PRESENTATION_SEGMENT:
            ret = parse_presentation_segment(avctx, buf, segment_length, avpkt->pts);
>>>>>>> 253d0be6
            break;
        case WINDOW_SEGMENT:
            /*
             * Window Segment Structure (No new information provided):
             *     2 bytes: Unknown,
             *     2 bytes: X position of subtitle,
             *     2 bytes: Y position of subtitle,
             *     2 bytes: Width of subtitle,
             *     2 bytes: Height of subtitle.
             */
            break;
        case DISPLAY_SEGMENT:
            ret = display_end_segment(avctx, data, buf, segment_length);
            if (ret >= 0)
                *data_size = ret;
            break;
        default:
            av_log(avctx, AV_LOG_ERROR, "Unknown subtitle segment type 0x%x, length %d\n",
                   segment_type, segment_length);
            ret = AVERROR_INVALIDDATA;
            break;
        }
        if (ret < 0 && (avctx->err_recognition & AV_EF_EXPLODE))
            return ret;

        buf += segment_length;
    }

    return buf_size;
}

#define OFFSET(x) offsetof(PGSSubContext, x)
#define SD AV_OPT_FLAG_SUBTITLE_PARAM | AV_OPT_FLAG_DECODING_PARAM
static const AVOption options[] = {
    {"forced_subs_only", "Only show forced subtitles", OFFSET(forced_subs_only), AV_OPT_TYPE_INT, {.i64 = 0}, 0, 1, SD},
    { NULL },
};

static const AVClass pgsdec_class = {
    .class_name = "PGS subtitle decoder",
    .item_name  = av_default_item_name,
    .option     = options,
    .version    = LIBAVUTIL_VERSION_INT,
};

AVCodec ff_pgssub_decoder = {
    .name           = "pgssub",
    .long_name      = NULL_IF_CONFIG_SMALL("HDMV Presentation Graphic Stream subtitles"),
    .type           = AVMEDIA_TYPE_SUBTITLE,
    .id             = AV_CODEC_ID_HDMV_PGS_SUBTITLE,
    .priv_data_size = sizeof(PGSSubContext),
    .init           = init_decoder,
    .close          = close_decoder,
    .decode         = decode,
    .priv_class     = &pgsdec_class,
};<|MERGE_RESOLUTION|>--- conflicted
+++ resolved
@@ -46,19 +46,6 @@
     DISPLAY_SEGMENT      = 0x80,
 };
 
-<<<<<<< HEAD
-typedef struct PGSSubPictureReference {
-    int x;
-    int y;
-    int picture_id;
-    int composition;
-} PGSSubPictureReference;
-
-typedef struct PGSSubPresentation {
-    int                    id_number;
-    int                    object_count;
-    PGSSubPictureReference *objects;
-=======
 typedef struct PGSSubObjectRef {
     int     id;
     int     window_id;
@@ -76,7 +63,6 @@
     int palette_id;
     int object_count;
     PGSSubObjectRef objects[MAX_OBJECT_REFS];
->>>>>>> 253d0be6
     int64_t pts;
 } PGSSubPresentation;
 
@@ -107,30 +93,14 @@
 typedef struct PGSSubContext {
     AVClass *class;
     PGSSubPresentation presentation;
-<<<<<<< HEAD
-    uint32_t           clut[256];
-    PGSSubPicture      pictures[UINT16_MAX];
-    int forced_subs_only;
-=======
     PGSSubPalettes     palettes;
     PGSSubObjects      objects;
->>>>>>> 253d0be6
+    int forced_subs_only;
 } PGSSubContext;
 
 static void flush_cache(AVCodecContext *avctx)
 {
     PGSSubContext *ctx = avctx->priv_data;
-<<<<<<< HEAD
-    uint16_t picture;
-
-    av_freep(&ctx->presentation.objects);
-    ctx->presentation.object_count = 0;
-
-    for (picture = 0; picture < UINT16_MAX; ++picture) {
-        av_freep(&ctx->pictures[picture].rle);
-        ctx->pictures[picture].rle_buffer_size = 0;
-    }
-=======
     int i;
 
     for (i = 0; i < ctx->objects.count; i++) {
@@ -162,7 +132,6 @@
             return &palettes->palette[i];
     }
     return NULL;
->>>>>>> 253d0be6
 }
 
 static av_cold int init_decoder(AVCodecContext *avctx)
@@ -267,22 +236,12 @@
 
     uint8_t sequence_desc;
     unsigned int rle_bitmap_len, width, height;
-<<<<<<< HEAD
-    uint16_t picture_id;
-=======
     int id;
->>>>>>> 253d0be6
 
     if (buf_size <= 4)
         return AVERROR_INVALIDDATA;
     buf_size -= 4;
 
-<<<<<<< HEAD
-    picture_id = bytestream_get_be16(&buf);
-
-    /* skip 1 unknown byte: Version Number */
-    buf++;
-=======
     id = bytestream_get_be16(&buf);
     object = find_object(id, &ctx->objects);
     if (!object) {
@@ -296,28 +255,18 @@
 
     /* skip object version number */
     buf += 1;
->>>>>>> 253d0be6
 
     /* Read the Sequence Description to determine if start of RLE data or appended to previous RLE */
     sequence_desc = bytestream_get_byte(&buf);
 
     if (!(sequence_desc & 0x80)) {
         /* Additional RLE data */
-<<<<<<< HEAD
-        if (buf_size > ctx->pictures[picture_id].rle_remaining_len)
-            return AVERROR_INVALIDDATA;
-
-        memcpy(ctx->pictures[picture_id].rle + ctx->pictures[picture_id].rle_data_len, buf, buf_size);
-        ctx->pictures[picture_id].rle_data_len += buf_size;
-        ctx->pictures[picture_id].rle_remaining_len -= buf_size;
-=======
         if (buf_size > object->rle_remaining_len)
             return AVERROR_INVALIDDATA;
 
         memcpy(object->rle + object->rle_data_len, buf, buf_size);
         object->rle_data_len += buf_size;
         object->rle_remaining_len -= buf_size;
->>>>>>> 253d0be6
 
         return 0;
     }
@@ -339,28 +288,15 @@
         return AVERROR_INVALIDDATA;
     }
 
-<<<<<<< HEAD
     if (buf_size > rle_bitmap_len) {
         av_log(avctx, AV_LOG_ERROR, "too much RLE data\n");
         return AVERROR_INVALIDDATA;
     }
 
-    ctx->pictures[picture_id].w = width;
-    ctx->pictures[picture_id].h = height;
-
-    av_fast_padded_malloc(&ctx->pictures[picture_id].rle, &ctx->pictures[picture_id].rle_buffer_size, rle_bitmap_len);
-
-    if (!ctx->pictures[picture_id].rle)
-        return AVERROR(ENOMEM);
-
-    memcpy(ctx->pictures[picture_id].rle, buf, buf_size);
-    ctx->pictures[picture_id].rle_data_len      = buf_size;
-    ctx->pictures[picture_id].rle_remaining_len = rle_bitmap_len - buf_size;
-=======
     object->w = width;
     object->h = height;
 
-    av_fast_malloc(&object->rle, &object->rle_buffer_size, rle_bitmap_len);
+    av_fast_padded_malloc(&object->rle, &object->rle_buffer_size, rle_bitmap_len);
 
     if (!object->rle)
         return AVERROR(ENOMEM);
@@ -368,7 +304,6 @@
     memcpy(object->rle, buf, buf_size);
     object->rle_data_len = buf_size;
     object->rle_remaining_len = rle_bitmap_len - buf_size;
->>>>>>> 253d0be6
 
     return 0;
 }
@@ -444,12 +379,7 @@
                                       int64_t pts)
 {
     PGSSubContext *ctx = avctx->priv_data;
-<<<<<<< HEAD
-    int ret;
-=======
-
     int i, state, ret;
->>>>>>> 253d0be6
 
     // Video descriptor
     int w = bytestream_get_be16(&buf);
@@ -479,51 +409,6 @@
      *
      * reserved 6 bits discarded
      */
-<<<<<<< HEAD
-    buf += 3;
-
-    ctx->presentation.object_count = bytestream_get_byte(&buf);
-    if (!ctx->presentation.object_count)
-        return 0;
-
-    /* Verify that enough bytes are remaining for all of the objects. */
-    buf_size -= 11;
-    if (buf_size < ctx->presentation.object_count * 8) {
-        ctx->presentation.object_count = 0;
-        return AVERROR_INVALIDDATA;
-    }
-
-    av_freep(&ctx->presentation.objects);
-    ctx->presentation.objects = av_malloc_array(ctx->presentation.object_count, sizeof(PGSSubPictureReference));
-    if (!ctx->presentation.objects) {
-        ctx->presentation.object_count = 0;
-        return AVERROR(ENOMEM);
-    }
-
-    for (object_index = 0; object_index < ctx->presentation.object_count; ++object_index) {
-        PGSSubPictureReference *reference = &ctx->presentation.objects[object_index];
-        reference->picture_id             = bytestream_get_be16(&buf);
-
-        /* Skip window_id_ref */
-        buf++;
-        /* composition_flag (0x80 - object cropped, 0x40 - object forced) */
-        reference->composition = bytestream_get_byte(&buf);
-
-        reference->x = bytestream_get_be16(&buf);
-        reference->y = bytestream_get_be16(&buf);
-
-        /* TODO If cropping, cropping_x, cropping_y, cropping_width, cropping_height (all 2 bytes).*/
-        av_dlog(avctx, "Subtitle Placement ID=%d, x=%d, y=%d\n", reference->picture_id, reference->x, reference->y);
-
-        if (reference->x > avctx->width || reference->y > avctx->height) {
-            av_log(avctx, AV_LOG_ERROR, "Subtitle out of video bounds. x = %d, y = %d, video width = %d, video height = %d.\n",
-                   reference->x, reference->y, avctx->width, avctx->height);
-            reference->x = 0;
-            reference->y = 0;
-        }
-    }
-
-=======
     state = bytestream_get_byte(&buf) >> 6;
     if (state != 0) {
         flush_cache(avctx);
@@ -545,6 +430,7 @@
         }
     }
 
+
     for (i = 0; i < ctx->presentation.object_count; i++)
     {
         ctx->presentation.objects[i].id = bytestream_get_be16(&buf);
@@ -579,7 +465,6 @@
         }
     }
 
->>>>>>> 253d0be6
     return 0;
 }
 
@@ -598,34 +483,14 @@
 {
     AVSubtitle    *sub = data;
     PGSSubContext *ctx = avctx->priv_data;
-<<<<<<< HEAD
     int64_t pts;
-
-    uint16_t rect;
-
-    /*
-     *      The end display time is a timeout value and is only reached
-     *      if the next subtitle is later than timeout or subtitle has
-     *      not been cleared by a subsequent empty display command.
-     */
-=======
     PGSSubPalette *palette;
     int i, ret;
->>>>>>> 253d0be6
 
     pts = ctx->presentation.pts != AV_NOPTS_VALUE ? ctx->presentation.pts : sub->pts;
     memset(sub, 0, sizeof(*sub));
-<<<<<<< HEAD
     sub->pts = pts;
     ctx->presentation.pts = AV_NOPTS_VALUE;
-
-    // Blank if last object_count was 0.
-    if (!ctx->presentation.object_count)
-        return 1;
-
-=======
-    sub->pts = ctx->presentation.pts;
->>>>>>> 253d0be6
     sub->start_display_time = 0;
     // There is no explicit end time for PGS subtitles.  The end time
     // is defined by the start of the next sub which may contain no
@@ -633,41 +498,6 @@
     sub->end_display_time   = UINT32_MAX;
     sub->format             = 0;
 
-<<<<<<< HEAD
-    sub->num_rects = ctx->presentation.object_count;
-    sub->rects     = av_mallocz_array(sub->num_rects, sizeof(*sub->rects));
-
-    for (rect = 0; rect < sub->num_rects; ++rect) {
-        uint16_t picture_id    = ctx->presentation.objects[rect].picture_id;
-        sub->rects[rect]       = av_mallocz(sizeof(*sub->rects[rect]));
-        sub->rects[rect]->x    = ctx->presentation.objects[rect].x;
-        sub->rects[rect]->y    = ctx->presentation.objects[rect].y;
-        sub->rects[rect]->w    = ctx->pictures[picture_id].w;
-        sub->rects[rect]->h    = ctx->pictures[picture_id].h;
-        sub->rects[rect]->type = SUBTITLE_BITMAP;
-
-        /* Process bitmap */
-        sub->rects[rect]->pict.linesize[0] = ctx->pictures[picture_id].w;
-        if (ctx->pictures[picture_id].rle) {
-            if (ctx->pictures[picture_id].rle_remaining_len)
-                av_log(avctx, AV_LOG_ERROR, "RLE data length %u is %u bytes shorter than expected\n",
-                       ctx->pictures[picture_id].rle_data_len, ctx->pictures[picture_id].rle_remaining_len);
-            if (decode_rle(avctx, sub->rects[rect], ctx->pictures[picture_id].rle, ctx->pictures[picture_id].rle_data_len) < 0)
-                return 0;
-        }
-
-        /* Allocate memory for colors */
-        sub->rects[rect]->nb_colors    = 256;
-        sub->rects[rect]->pict.data[1] = av_mallocz(AVPALETTE_SIZE);
-
-        /* Copy the forced flag */
-        sub->rects[rect]->flags = (ctx->presentation.objects[rect].composition & 0x40) != 0 ? AV_SUBTITLE_FLAG_FORCED : 0;
-
-        if (!ctx->forced_subs_only || ctx->presentation.objects[rect].composition & 0x40)
-        memcpy(sub->rects[rect]->pict.data[1], ctx->clut, sub->rects[rect]->nb_colors * sizeof(uint32_t));
-    }
-
-=======
     // Blank if last object_count was 0.
     if (!ctx->presentation.object_count)
         return 1;
@@ -746,10 +576,10 @@
             return AVERROR(ENOMEM);
         }
 
+        if (!ctx->forced_subs_only || ctx->presentation.objects[i].composition_flag & 0x40)
         memcpy(sub->rects[i]->pict.data[1], palette->clut, sub->rects[i]->nb_colors * sizeof(uint32_t));
 
     }
->>>>>>> 253d0be6
     return 1;
 }
 
@@ -800,17 +630,10 @@
             ret = parse_palette_segment(avctx, buf, segment_length);
             break;
         case OBJECT_SEGMENT:
-<<<<<<< HEAD
-            ret = parse_picture_segment(avctx, buf, segment_length);
-            break;
-        case PRESENTATION_SEGMENT:
-            ret = parse_presentation_segment(avctx, buf, segment_length, sub->pts);
-=======
             ret = parse_object_segment(avctx, buf, segment_length);
             break;
         case PRESENTATION_SEGMENT:
             ret = parse_presentation_segment(avctx, buf, segment_length, avpkt->pts);
->>>>>>> 253d0be6
             break;
         case WINDOW_SEGMENT:
             /*
