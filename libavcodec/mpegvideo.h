--- conflicted
+++ resolved
@@ -683,15 +683,9 @@
     int swap_uv;             //vcr2 codec is an MPEG-2 variant with U and V swapped
     int16_t (*pblocks[12])[64];
 
-<<<<<<< HEAD
-    DCTELEM (*block)[64]; ///< points to one of the following blocks
-    DCTELEM (*blocks)[12][64]; // for HQ mode we need to keep the best block
-    int (*decode_mb)(struct MpegEncContext *s, DCTELEM block[6][64]); // used by some codecs to avoid a switch()
-=======
     int16_t (*block)[64]; ///< points to one of the following blocks
-    int16_t (*blocks)[8][64]; // for HQ mode we need to keep the best block
+    int16_t (*blocks)[12][64]; // for HQ mode we need to keep the best block
     int (*decode_mb)(struct MpegEncContext *s, int16_t block[6][64]); // used by some codecs to avoid a switch()
->>>>>>> 88bd7fdc
 #define SLICE_OK         0
 #define SLICE_ERROR     -1
 #define SLICE_END       -2 ///<end marker found
