--- conflicted
+++ resolved
@@ -30,16 +30,13 @@
 
 static av_cold int encode_init(AVCodecContext *avctx)
 {
-<<<<<<< HEAD
     if (avctx->width > 65535 || avctx->height > 65535) {
         av_log(avctx, AV_LOG_ERROR, "SGI does not support resolutions above 65535x65535\n");
         return -1;
     }
-=======
     avctx->coded_frame = av_frame_alloc();
     if (!avctx->coded_frame)
         return AVERROR(ENOMEM);
->>>>>>> e4155f15
 
     return 0;
 }
@@ -47,23 +44,14 @@
 static int encode_frame(AVCodecContext *avctx, AVPacket *pkt,
                         const AVFrame *frame, int *got_packet)
 {
-<<<<<<< HEAD
-    AVFrame * const p = (AVFrame *)frame;
-=======
     const AVFrame * const p = frame;
->>>>>>> e4155f15
     uint8_t *offsettab, *lengthtab, *in_buf, *encode_buf, *buf;
     int x, y, z, length, tablesize, ret;
     unsigned int width, height, depth, dimension, bytes_per_channel, pixmax, put_be;
     unsigned char *end_buf;
 
-<<<<<<< HEAD
-    p->pict_type = AV_PICTURE_TYPE_I;
-    p->key_frame = 1;
-=======
     avctx->coded_frame->pict_type = AV_PICTURE_TYPE_I;
     avctx->coded_frame->key_frame = 1;
->>>>>>> e4155f15
 
     width  = avctx->width;
     height = avctx->height;
