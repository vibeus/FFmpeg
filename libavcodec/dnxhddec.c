--- conflicted
+++ resolved
@@ -224,7 +224,6 @@
     }
     block[0] = ctx->last_dc[component];
 
-<<<<<<< HEAD
     i = 0;
 
     UPDATE_CACHE(bs, &ctx->gb);
@@ -234,15 +233,6 @@
     while (index1 != eob_index) {
         level = ac_level[index1];
         flags = ac_flags[index1];
-=======
-    for (i = 1; ; i++) {
-        UPDATE_CACHE(bs, &ctx->gb);
-        GET_VLC(index1, bs, &ctx->gb, ctx->ac_vlc.table,
-                DNXHD_VLC_BITS, 2);
-        level = ctx->cid_table->ac_level[index1];
-        if (!level) /* EOB */
-            break;
->>>>>>> 1218777f
 
         sign = SHOW_SBITS(bs, &ctx->gb, 1);
         SKIP_BITS(bs, &ctx->gb, 1);
@@ -265,13 +255,7 @@
         }
 
         j = ctx->scantable.permutated[i];
-<<<<<<< HEAD
-        //av_log(ctx->avctx, AV_LOG_DEBUG, "j %d\n", j);
-        //av_log(ctx->avctx, AV_LOG_DEBUG, "level %d, weight %d\n", level, weight_matrix[i]);
         level *= scale[i];
-=======
-        level = (2*level+1) * qscale * weight_matrix[i];
->>>>>>> 1218777f
         if (level_bias < 32 || weight_matrix[i] != level_bias)
             level += level_bias;
         level >>= level_shift;
