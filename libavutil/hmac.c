--- conflicted
+++ resolved
@@ -182,89 +182,4 @@
     av_hmac_init(c, key, keylen);
     av_hmac_update(c, data, len);
     return av_hmac_final(c, out, outlen);
-<<<<<<< HEAD
-}
-
-#ifdef TEST
-#include <stdio.h>
-
-static void test(AVHMAC *hmac, const uint8_t *key, int keylen,
-                 const uint8_t *data, int datalen)
-{
-    uint8_t buf[MAX_HASHLEN];
-    int out, i;
-    // Some of the test vectors are strings, where sizeof() includes the
-    // trailing null byte - remove that.
-    if (!key[keylen - 1])
-        keylen--;
-    if (!data[datalen - 1])
-        datalen--;
-    out = av_hmac_calc(hmac, data, datalen, key, keylen, buf, sizeof(buf));
-    for (i = 0; i < out; i++)
-        printf("%02x", buf[i]);
-    printf("\n");
-}
-
-int main(void)
-{
-    uint8_t key1[20], key3[131], data3[50];
-    AVHMAC *hmac;
-    enum AVHMACType i;
-    static const uint8_t key2[]  = "Jefe";
-    static const uint8_t data1[] = "Hi There";
-    static const uint8_t data2[] = "what do ya want for nothing?";
-    static const uint8_t data4[] = "Test Using Larger Than Block-Size Key - Hash Key First";
-    static const uint8_t data5[] = "Test Using Larger Than Block-Size Key and Larger Than One Block-Size Data";
-    static const uint8_t data6[] = "This is a test using a larger than block-size key and a larger "
-                            "than block-size data. The key needs to be hashed before being used"
-                            " by the HMAC algorithm.";
-    memset(key1, 0x0b, sizeof(key1));
-    memset(key3, 0xaa, sizeof(key3));
-    memset(data3, 0xdd, sizeof(data3));
-
-    /* MD5, SHA-1 */
-    for (i = AV_HMAC_MD5; i <= AV_HMAC_SHA1; i++) {
-        hmac = av_hmac_alloc(i);
-        if (!hmac)
-            return 1;
-        // RFC 2202 test vectors
-        test(hmac, key1, hmac->hashlen, data1, sizeof(data1));
-        test(hmac, key2, sizeof(key2),  data2, sizeof(data2));
-        test(hmac, key3, hmac->hashlen, data3, sizeof(data3));
-        test(hmac, key3, 80,            data4, sizeof(data4));
-        test(hmac, key3, 80,            data5, sizeof(data5));
-        av_hmac_free(hmac);
-    }
-
-    /* SHA-2 */
-    for (i = AV_HMAC_SHA224; i <= AV_HMAC_SHA256; i++) {
-        hmac = av_hmac_alloc(i);
-        if (!hmac)
-            return 1;
-        // RFC 4231 test vectors
-        test(hmac, key1, sizeof(key1), data1, sizeof(data1));
-        test(hmac, key2, sizeof(key2), data2, sizeof(data2));
-        test(hmac, key3, 20,           data3, sizeof(data3));
-        test(hmac, key3, sizeof(key3), data4, sizeof(data4));
-        test(hmac, key3, sizeof(key3), data6, sizeof(data6));
-        av_hmac_free(hmac);
-    }
-
-    for (i = AV_HMAC_SHA384; i <= AV_HMAC_SHA512; i++) {
-        hmac = av_hmac_alloc(i);
-        if (!hmac)
-            return 1;
-        // RFC 4231 test vectors
-        test(hmac, key1, sizeof(key1), data1, sizeof(data1));
-        test(hmac, key2, sizeof(key2), data2, sizeof(data2));
-        test(hmac, key3, 20, data3, sizeof(data3));
-        test(hmac, key3, sizeof(key3), data4, sizeof(data4));
-        test(hmac, key3, sizeof(key3), data6, sizeof(data6));
-        av_hmac_free(hmac);
-    }
-    return 0;
-}
-#endif /* TEST */
-=======
-}
->>>>>>> d12b5b2f
+}